use core::f32;

#[inline]
#[cfg_attr(all(test, assert_no_panic), no_panic::no_panic)]
pub fn floorf(x: f32) -> f32 {
    // On wasm32 we know that LLVM's intrinsic will compile to an optimized
    // `f32.floor` native instruction, so we can leverage this for both code size
    // and speed.
    llvm_intrinsically_optimized! {
        #[cfg(target_arch = "wasm32")] {
            return unsafe { ::core::intrinsics::floorf32(x) }
        }
    }
    let mut ui = x.to_bits();
    let e = (((ui >> 23) as i32) & 0xff) - 0x7f;

    if e >= 23 {
        return x;
    }
    if e >= 0 {
        let m: u32 = 0x007fffff >> e;
        if (ui & m) == 0 {
            return x;
        }
        force_eval!(x + f32::from_bits(0x7b800000));
        if ui >> 31 != 0 {
            ui += m;
        }
        ui &= !m;
    } else {
        force_eval!(x + f32::from_bits(0x7b800000));
        if ui >> 31 == 0 {
            ui = 0;
        } else if ui << 1 != 0 {
            return -1.0;
        }
    }
<<<<<<< HEAD
    return f32::from_bits(ui);
}

#[cfg(test)]
mod tests {
    #[test]
    fn no_overflow() {
        assert_eq!(super::floorf(0.5), 0.0);
    }
=======
    f32::from_bits(ui)
>>>>>>> 01d0e3ee
}<|MERGE_RESOLUTION|>--- conflicted
+++ resolved
@@ -35,8 +35,7 @@
             return -1.0;
         }
     }
-<<<<<<< HEAD
-    return f32::from_bits(ui);
+    f32::from_bits(ui)
 }
 
 #[cfg(test)]
@@ -45,7 +44,4 @@
     fn no_overflow() {
         assert_eq!(super::floorf(0.5), 0.0);
     }
-=======
-    f32::from_bits(ui)
->>>>>>> 01d0e3ee
 }