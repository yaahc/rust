warning: calls to `std::str::from_utf8_unchecked_mut` with an invalid literal are undefined behavior
<<<<<<< HEAD
  --> $DIR/invalid_from_utf8.rs:22:9
=======
  --> $DIR/invalid_from_utf8.rs:21:9
>>>>>>> a4a9fb41
   |
LL |         std::str::from_utf8_unchecked_mut(&mut [99, 108, 130, 105, 112, 112, 121]);
   |         ^^^^^^^^^^^^^^^^^^^^^^^^^^^^^^^^^^^^^^^----------------------------------^
   |                                                |
   |                                                the literal was valid UTF-8 up to the 2 bytes
   |
note: the lint level is defined here
  --> $DIR/invalid_from_utf8.rs:4:9
   |
LL | #![warn(invalid_from_utf8_unchecked)]
   |         ^^^^^^^^^^^^^^^^^^^^^^^^^^^

warning: calls to `str::from_utf8_unchecked_mut` with an invalid literal are undefined behavior
<<<<<<< HEAD
  --> $DIR/invalid_from_utf8.rs:24:9
=======
  --> $DIR/invalid_from_utf8.rs:23:9
>>>>>>> a4a9fb41
   |
LL |         str::from_utf8_unchecked_mut(&mut [99, 108, 130, 105, 112, 112, 121]);
   |         ^^^^^^^^^^^^^^^^^^^^^^^^^^^^^^^^^^----------------------------------^
   |                                           |
   |                                           the literal was valid UTF-8 up to the 2 bytes

warning: calls to `std::str::from_utf8_unchecked_mut` with an invalid literal are undefined behavior
<<<<<<< HEAD
  --> $DIR/invalid_from_utf8.rs:26:9
=======
  --> $DIR/invalid_from_utf8.rs:25:9
>>>>>>> a4a9fb41
   |
LL |         std::str::from_utf8_unchecked_mut(&mut [b'c', b'l', b'\x82', b'i', b'p', b'p', b'y']);
   |         ^^^^^^^^^^^^^^^^^^^^^^^^^^^^^^^^^^^^^^^---------------------------------------------^
   |                                                |
   |                                                the literal was valid UTF-8 up to the 2 bytes

warning: calls to `str::from_utf8_unchecked_mut` with an invalid literal are undefined behavior
<<<<<<< HEAD
  --> $DIR/invalid_from_utf8.rs:28:9
=======
  --> $DIR/invalid_from_utf8.rs:27:9
>>>>>>> a4a9fb41
   |
LL |         str::from_utf8_unchecked_mut(&mut [b'c', b'l', b'\x82', b'i', b'p', b'p', b'y']);
   |         ^^^^^^^^^^^^^^^^^^^^^^^^^^^^^^^^^^---------------------------------------------^
   |                                           |
   |                                           the literal was valid UTF-8 up to the 2 bytes

warning: calls to `std::str::from_utf8_unchecked` with an invalid literal are undefined behavior
<<<<<<< HEAD
  --> $DIR/invalid_from_utf8.rs:50:9
=======
  --> $DIR/invalid_from_utf8.rs:49:9
>>>>>>> a4a9fb41
   |
LL |         std::str::from_utf8_unchecked(&[99, 108, 130, 105, 112, 112, 121]);
   |         ^^^^^^^^^^^^^^^^^^^^^^^^^^^^^^^----------------------------------^
   |                                        |
   |                                        the literal was valid UTF-8 up to the 2 bytes

warning: calls to `str::from_utf8_unchecked` with an invalid literal are undefined behavior
<<<<<<< HEAD
  --> $DIR/invalid_from_utf8.rs:52:9
=======
  --> $DIR/invalid_from_utf8.rs:51:9
>>>>>>> a4a9fb41
   |
LL |         str::from_utf8_unchecked(&[99, 108, 130, 105, 112, 112, 121]);
   |         ^^^^^^^^^^^^^^^^^^^^^^^^^^----------------------------------^
   |                                   |
   |                                   the literal was valid UTF-8 up to the 2 bytes

warning: calls to `std::str::from_utf8_unchecked` with an invalid literal are undefined behavior
<<<<<<< HEAD
  --> $DIR/invalid_from_utf8.rs:54:9
=======
  --> $DIR/invalid_from_utf8.rs:53:9
>>>>>>> a4a9fb41
   |
LL |         std::str::from_utf8_unchecked(&[b'c', b'l', b'\x82', b'i', b'p', b'p', b'y']);
   |         ^^^^^^^^^^^^^^^^^^^^^^^^^^^^^^^---------------------------------------------^
   |                                        |
   |                                        the literal was valid UTF-8 up to the 2 bytes

warning: calls to `str::from_utf8_unchecked` with an invalid literal are undefined behavior
<<<<<<< HEAD
  --> $DIR/invalid_from_utf8.rs:56:9
=======
  --> $DIR/invalid_from_utf8.rs:55:9
>>>>>>> a4a9fb41
   |
LL |         str::from_utf8_unchecked(&[b'c', b'l', b'\x82', b'i', b'p', b'p', b'y']);
   |         ^^^^^^^^^^^^^^^^^^^^^^^^^^---------------------------------------------^
   |                                   |
   |                                   the literal was valid UTF-8 up to the 2 bytes

warning: calls to `std::str::from_utf8_unchecked` with an invalid literal are undefined behavior
<<<<<<< HEAD
  --> $DIR/invalid_from_utf8.rs:58:9
=======
  --> $DIR/invalid_from_utf8.rs:57:9
>>>>>>> a4a9fb41
   |
LL |         std::str::from_utf8_unchecked(b"cl\x82ippy");
   |         ^^^^^^^^^^^^^^^^^^^^^^^^^^^^^^-------------^
   |                                       |
   |                                       the literal was valid UTF-8 up to the 2 bytes

warning: calls to `str::from_utf8_unchecked` with an invalid literal are undefined behavior
<<<<<<< HEAD
  --> $DIR/invalid_from_utf8.rs:60:9
=======
  --> $DIR/invalid_from_utf8.rs:59:9
>>>>>>> a4a9fb41
   |
LL |         str::from_utf8_unchecked(b"cl\x82ippy");
   |         ^^^^^^^^^^^^^^^^^^^^^^^^^-------------^
   |                                  |
   |                                  the literal was valid UTF-8 up to the 2 bytes

warning: calls to `std::str::from_utf8_unchecked` with an invalid literal are undefined behavior
<<<<<<< HEAD
  --> $DIR/invalid_from_utf8.rs:62:9
=======
  --> $DIR/invalid_from_utf8.rs:61:9
>>>>>>> a4a9fb41
   |
LL |         std::str::from_utf8_unchecked(concat_bytes!(b"cl", b"\x82ippy"));
   |         ^^^^^^^^^^^^^^^^^^^^^^^^^^^^^^---------------------------------^
   |                                       |
   |                                       the literal was valid UTF-8 up to the 2 bytes

warning: calls to `str::from_utf8_unchecked` with an invalid literal are undefined behavior
<<<<<<< HEAD
  --> $DIR/invalid_from_utf8.rs:64:9
   |
LL |         str::from_utf8_unchecked(concat_bytes!(b"cl", b"\x82ippy"));
   |         ^^^^^^^^^^^^^^^^^^^^^^^^^---------------------------------^
   |                                  |
   |                                  the literal was valid UTF-8 up to the 2 bytes

warning: calls to `std::str::from_utf8_mut` with an invalid literal always return an error
  --> $DIR/invalid_from_utf8.rs:84:9
=======
  --> $DIR/invalid_from_utf8.rs:63:9
>>>>>>> a4a9fb41
   |
LL |         str::from_utf8_unchecked(concat_bytes!(b"cl", b"\x82ippy"));
   |         ^^^^^^^^^^^^^^^^^^^^^^^^^---------------------------------^
   |                                  |
   |                                  the literal was valid UTF-8 up to the 2 bytes

warning: calls to `std::str::from_utf8_mut` with an invalid literal always return an error
  --> $DIR/invalid_from_utf8.rs:83:9
   |
LL |         std::str::from_utf8_mut(&mut [99, 108, 130, 105, 112, 112, 121]);
   |         ^^^^^^^^^^^^^^^^^^^^^^^^^^^^^----------------------------------^
   |                                      |
   |                                      the literal was valid UTF-8 up to the 2 bytes
   |
note: the lint level is defined here
  --> $DIR/invalid_from_utf8.rs:5:9
   |
LL | #![warn(invalid_from_utf8)]
   |         ^^^^^^^^^^^^^^^^^

warning: calls to `str::from_utf8_mut` with an invalid literal always return an error
<<<<<<< HEAD
  --> $DIR/invalid_from_utf8.rs:86:9
=======
  --> $DIR/invalid_from_utf8.rs:85:9
>>>>>>> a4a9fb41
   |
LL |         str::from_utf8_mut(&mut [99, 108, 130, 105, 112, 112, 121]);
   |         ^^^^^^^^^^^^^^^^^^^^^^^^----------------------------------^
   |                                 |
   |                                 the literal was valid UTF-8 up to the 2 bytes

warning: calls to `std::str::from_utf8_mut` with an invalid literal always return an error
<<<<<<< HEAD
  --> $DIR/invalid_from_utf8.rs:88:9
=======
  --> $DIR/invalid_from_utf8.rs:87:9
>>>>>>> a4a9fb41
   |
LL |         std::str::from_utf8_mut(&mut [b'c', b'l', b'\x82', b'i', b'p', b'p', b'y']);
   |         ^^^^^^^^^^^^^^^^^^^^^^^^^^^^^---------------------------------------------^
   |                                      |
   |                                      the literal was valid UTF-8 up to the 2 bytes

warning: calls to `str::from_utf8_mut` with an invalid literal always return an error
<<<<<<< HEAD
  --> $DIR/invalid_from_utf8.rs:90:9
=======
  --> $DIR/invalid_from_utf8.rs:89:9
>>>>>>> a4a9fb41
   |
LL |         str::from_utf8_mut(&mut [b'c', b'l', b'\x82', b'i', b'p', b'p', b'y']);
   |         ^^^^^^^^^^^^^^^^^^^^^^^^---------------------------------------------^
   |                                 |
   |                                 the literal was valid UTF-8 up to the 2 bytes

warning: calls to `std::str::from_utf8` with an invalid literal always return an error
<<<<<<< HEAD
  --> $DIR/invalid_from_utf8.rs:112:9
=======
  --> $DIR/invalid_from_utf8.rs:111:9
>>>>>>> a4a9fb41
   |
LL |         std::str::from_utf8(&[99, 108, 130, 105, 112, 112, 121]);
   |         ^^^^^^^^^^^^^^^^^^^^^----------------------------------^
   |                              |
   |                              the literal was valid UTF-8 up to the 2 bytes

warning: calls to `str::from_utf8` with an invalid literal always return an error
<<<<<<< HEAD
  --> $DIR/invalid_from_utf8.rs:114:9
=======
  --> $DIR/invalid_from_utf8.rs:113:9
>>>>>>> a4a9fb41
   |
LL |         str::from_utf8(&[99, 108, 130, 105, 112, 112, 121]);
   |         ^^^^^^^^^^^^^^^^----------------------------------^
   |                         |
   |                         the literal was valid UTF-8 up to the 2 bytes

warning: calls to `std::str::from_utf8` with an invalid literal always return an error
<<<<<<< HEAD
  --> $DIR/invalid_from_utf8.rs:116:9
=======
  --> $DIR/invalid_from_utf8.rs:115:9
>>>>>>> a4a9fb41
   |
LL |         std::str::from_utf8(&[b'c', b'l', b'\x82', b'i', b'p', b'p', b'y']);
   |         ^^^^^^^^^^^^^^^^^^^^^---------------------------------------------^
   |                              |
   |                              the literal was valid UTF-8 up to the 2 bytes

warning: calls to `str::from_utf8` with an invalid literal always return an error
<<<<<<< HEAD
  --> $DIR/invalid_from_utf8.rs:118:9
=======
  --> $DIR/invalid_from_utf8.rs:117:9
>>>>>>> a4a9fb41
   |
LL |         str::from_utf8(&[b'c', b'l', b'\x82', b'i', b'p', b'p', b'y']);
   |         ^^^^^^^^^^^^^^^^---------------------------------------------^
   |                         |
   |                         the literal was valid UTF-8 up to the 2 bytes

warning: calls to `std::str::from_utf8` with an invalid literal always return an error
<<<<<<< HEAD
  --> $DIR/invalid_from_utf8.rs:120:9
=======
  --> $DIR/invalid_from_utf8.rs:119:9
>>>>>>> a4a9fb41
   |
LL |         std::str::from_utf8(b"cl\x82ippy");
   |         ^^^^^^^^^^^^^^^^^^^^-------------^
   |                             |
   |                             the literal was valid UTF-8 up to the 2 bytes

warning: calls to `str::from_utf8` with an invalid literal always return an error
<<<<<<< HEAD
  --> $DIR/invalid_from_utf8.rs:122:9
=======
  --> $DIR/invalid_from_utf8.rs:121:9
>>>>>>> a4a9fb41
   |
LL |         str::from_utf8(b"cl\x82ippy");
   |         ^^^^^^^^^^^^^^^-------------^
   |                        |
   |                        the literal was valid UTF-8 up to the 2 bytes

warning: calls to `std::str::from_utf8` with an invalid literal always return an error
<<<<<<< HEAD
  --> $DIR/invalid_from_utf8.rs:124:9
=======
  --> $DIR/invalid_from_utf8.rs:123:9
>>>>>>> a4a9fb41
   |
LL |         std::str::from_utf8(concat_bytes!(b"cl", b"\x82ippy"));
   |         ^^^^^^^^^^^^^^^^^^^^---------------------------------^
   |                             |
   |                             the literal was valid UTF-8 up to the 2 bytes

warning: calls to `str::from_utf8` with an invalid literal always return an error
<<<<<<< HEAD
  --> $DIR/invalid_from_utf8.rs:126:9
=======
  --> $DIR/invalid_from_utf8.rs:125:9
>>>>>>> a4a9fb41
   |
LL |         str::from_utf8(concat_bytes!(b"cl", b"\x82ippy"));
   |         ^^^^^^^^^^^^^^^---------------------------------^
   |                        |
   |                        the literal was valid UTF-8 up to the 2 bytes

warning: calls to `std::str::from_utf8_mut` with an invalid literal always return an error
<<<<<<< HEAD
  --> $DIR/invalid_from_utf8.rs:133:5
=======
  --> $DIR/invalid_from_utf8.rs:132:5
>>>>>>> a4a9fb41
   |
LL |     let mut a = [99, 108, 130, 105, 112, 112, 121];
   |                 ---------------------------------- the literal was valid UTF-8 up to the 2 bytes
LL |     std::str::from_utf8_mut(&mut a);
   |     ^^^^^^^^^^^^^^^^^^^^^^^^^^^^^^^

warning: calls to `str::from_utf8_mut` with an invalid literal always return an error
<<<<<<< HEAD
  --> $DIR/invalid_from_utf8.rs:135:5
=======
  --> $DIR/invalid_from_utf8.rs:134:5
>>>>>>> a4a9fb41
   |
LL |     let mut a = [99, 108, 130, 105, 112, 112, 121];
   |                 ---------------------------------- the literal was valid UTF-8 up to the 2 bytes
...
LL |     str::from_utf8_mut(&mut a);
   |     ^^^^^^^^^^^^^^^^^^^^^^^^^^

warning: calls to `std::str::from_utf8_mut` with an invalid literal always return an error
<<<<<<< HEAD
  --> $DIR/invalid_from_utf8.rs:139:5
=======
  --> $DIR/invalid_from_utf8.rs:138:5
>>>>>>> a4a9fb41
   |
LL |     let mut a = [99, 108, 130, 105, 112, 112, 121];
   |                 ---------------------------------- the literal was valid UTF-8 up to the 2 bytes
...
LL |     std::str::from_utf8_mut(c);
   |     ^^^^^^^^^^^^^^^^^^^^^^^^^^

warning: calls to `str::from_utf8_mut` with an invalid literal always return an error
<<<<<<< HEAD
  --> $DIR/invalid_from_utf8.rs:141:5
=======
  --> $DIR/invalid_from_utf8.rs:140:5
>>>>>>> a4a9fb41
   |
LL |     let mut a = [99, 108, 130, 105, 112, 112, 121];
   |                 ---------------------------------- the literal was valid UTF-8 up to the 2 bytes
...
LL |     str::from_utf8_mut(c);
   |     ^^^^^^^^^^^^^^^^^^^^^

warning: calls to `std::str::from_utf8` with an invalid literal always return an error
<<<<<<< HEAD
  --> $DIR/invalid_from_utf8.rs:144:5
=======
  --> $DIR/invalid_from_utf8.rs:143:5
>>>>>>> a4a9fb41
   |
LL |     let mut c = &[99, 108, 130, 105, 112, 112, 121];
   |                  ---------------------------------- the literal was valid UTF-8 up to the 2 bytes
LL |     std::str::from_utf8(c);
   |     ^^^^^^^^^^^^^^^^^^^^^^

warning: calls to `str::from_utf8` with an invalid literal always return an error
<<<<<<< HEAD
  --> $DIR/invalid_from_utf8.rs:146:5
=======
  --> $DIR/invalid_from_utf8.rs:145:5
>>>>>>> a4a9fb41
   |
LL |     let mut c = &[99, 108, 130, 105, 112, 112, 121];
   |                  ---------------------------------- the literal was valid UTF-8 up to the 2 bytes
...
LL |     str::from_utf8(c);
   |     ^^^^^^^^^^^^^^^^^

warning: calls to `std::str::from_utf8` with an invalid literal always return an error
<<<<<<< HEAD
  --> $DIR/invalid_from_utf8.rs:149:5
=======
  --> $DIR/invalid_from_utf8.rs:148:5
>>>>>>> a4a9fb41
   |
LL |     const INVALID_1: [u8; 7] = [99, 108, 130, 105, 112, 112, 121];
   |                                ---------------------------------- the literal was valid UTF-8 up to the 2 bytes
LL |     std::str::from_utf8(&INVALID_1);
   |     ^^^^^^^^^^^^^^^^^^^^^^^^^^^^^^^

warning: calls to `str::from_utf8` with an invalid literal always return an error
<<<<<<< HEAD
  --> $DIR/invalid_from_utf8.rs:151:5
=======
  --> $DIR/invalid_from_utf8.rs:150:5
>>>>>>> a4a9fb41
   |
LL |     const INVALID_1: [u8; 7] = [99, 108, 130, 105, 112, 112, 121];
   |                                ---------------------------------- the literal was valid UTF-8 up to the 2 bytes
...
LL |     str::from_utf8(&INVALID_1);
   |     ^^^^^^^^^^^^^^^^^^^^^^^^^^

warning: calls to `std::str::from_utf8` with an invalid literal always return an error
<<<<<<< HEAD
  --> $DIR/invalid_from_utf8.rs:154:5
=======
  --> $DIR/invalid_from_utf8.rs:153:5
>>>>>>> a4a9fb41
   |
LL |     static INVALID_2: [u8; 7] = [99, 108, 130, 105, 112, 112, 121];
   |                                 ---------------------------------- the literal was valid UTF-8 up to the 2 bytes
LL |     std::str::from_utf8(&INVALID_2);
   |     ^^^^^^^^^^^^^^^^^^^^^^^^^^^^^^^

warning: calls to `str::from_utf8` with an invalid literal always return an error
<<<<<<< HEAD
  --> $DIR/invalid_from_utf8.rs:156:5
=======
  --> $DIR/invalid_from_utf8.rs:155:5
>>>>>>> a4a9fb41
   |
LL |     static INVALID_2: [u8; 7] = [99, 108, 130, 105, 112, 112, 121];
   |                                 ---------------------------------- the literal was valid UTF-8 up to the 2 bytes
...
LL |     str::from_utf8(&INVALID_2);
   |     ^^^^^^^^^^^^^^^^^^^^^^^^^^

warning: calls to `std::str::from_utf8` with an invalid literal always return an error
<<<<<<< HEAD
  --> $DIR/invalid_from_utf8.rs:159:5
=======
  --> $DIR/invalid_from_utf8.rs:158:5
>>>>>>> a4a9fb41
   |
LL |     const INVALID_3: &'static [u8; 7] = &[99, 108, 130, 105, 112, 112, 121];
   |                                          ---------------------------------- the literal was valid UTF-8 up to the 2 bytes
LL |     std::str::from_utf8(INVALID_3);
   |     ^^^^^^^^^^^^^^^^^^^^^^^^^^^^^^

warning: calls to `str::from_utf8` with an invalid literal always return an error
<<<<<<< HEAD
  --> $DIR/invalid_from_utf8.rs:161:5
=======
  --> $DIR/invalid_from_utf8.rs:160:5
>>>>>>> a4a9fb41
   |
LL |     const INVALID_3: &'static [u8; 7] = &[99, 108, 130, 105, 112, 112, 121];
   |                                          ---------------------------------- the literal was valid UTF-8 up to the 2 bytes
...
LL |     str::from_utf8(INVALID_3);
   |     ^^^^^^^^^^^^^^^^^^^^^^^^^

warning: calls to `std::str::from_utf8` with an invalid literal always return an error
<<<<<<< HEAD
  --> $DIR/invalid_from_utf8.rs:164:5
=======
  --> $DIR/invalid_from_utf8.rs:163:5
>>>>>>> a4a9fb41
   |
LL |     const INVALID_4: &'static [u8; 7] = { &[99, 108, 130, 105, 112, 112, 121] };
   |                                            ---------------------------------- the literal was valid UTF-8 up to the 2 bytes
LL |     std::str::from_utf8(INVALID_4);
   |     ^^^^^^^^^^^^^^^^^^^^^^^^^^^^^^

warning: calls to `str::from_utf8` with an invalid literal always return an error
<<<<<<< HEAD
  --> $DIR/invalid_from_utf8.rs:166:5
=======
  --> $DIR/invalid_from_utf8.rs:165:5
>>>>>>> a4a9fb41
   |
LL |     const INVALID_4: &'static [u8; 7] = { &[99, 108, 130, 105, 112, 112, 121] };
   |                                            ---------------------------------- the literal was valid UTF-8 up to the 2 bytes
...
LL |     str::from_utf8(INVALID_4);
   |     ^^^^^^^^^^^^^^^^^^^^^^^^^

warning: 38 warnings emitted
<|MERGE_RESOLUTION|>--- conflicted
+++ resolved
@@ -1,9 +1,5 @@
 warning: calls to `std::str::from_utf8_unchecked_mut` with an invalid literal are undefined behavior
-<<<<<<< HEAD
-  --> $DIR/invalid_from_utf8.rs:22:9
-=======
   --> $DIR/invalid_from_utf8.rs:21:9
->>>>>>> a4a9fb41
    |
 LL |         std::str::from_utf8_unchecked_mut(&mut [99, 108, 130, 105, 112, 112, 121]);
    |         ^^^^^^^^^^^^^^^^^^^^^^^^^^^^^^^^^^^^^^^----------------------------------^
@@ -17,11 +13,7 @@
    |         ^^^^^^^^^^^^^^^^^^^^^^^^^^^
 
 warning: calls to `str::from_utf8_unchecked_mut` with an invalid literal are undefined behavior
-<<<<<<< HEAD
-  --> $DIR/invalid_from_utf8.rs:24:9
-=======
   --> $DIR/invalid_from_utf8.rs:23:9
->>>>>>> a4a9fb41
    |
 LL |         str::from_utf8_unchecked_mut(&mut [99, 108, 130, 105, 112, 112, 121]);
    |         ^^^^^^^^^^^^^^^^^^^^^^^^^^^^^^^^^^----------------------------------^
@@ -29,11 +21,7 @@
    |                                           the literal was valid UTF-8 up to the 2 bytes
 
 warning: calls to `std::str::from_utf8_unchecked_mut` with an invalid literal are undefined behavior
-<<<<<<< HEAD
-  --> $DIR/invalid_from_utf8.rs:26:9
-=======
   --> $DIR/invalid_from_utf8.rs:25:9
->>>>>>> a4a9fb41
    |
 LL |         std::str::from_utf8_unchecked_mut(&mut [b'c', b'l', b'\x82', b'i', b'p', b'p', b'y']);
    |         ^^^^^^^^^^^^^^^^^^^^^^^^^^^^^^^^^^^^^^^---------------------------------------------^
@@ -41,11 +29,7 @@
    |                                                the literal was valid UTF-8 up to the 2 bytes
 
 warning: calls to `str::from_utf8_unchecked_mut` with an invalid literal are undefined behavior
-<<<<<<< HEAD
-  --> $DIR/invalid_from_utf8.rs:28:9
-=======
   --> $DIR/invalid_from_utf8.rs:27:9
->>>>>>> a4a9fb41
    |
 LL |         str::from_utf8_unchecked_mut(&mut [b'c', b'l', b'\x82', b'i', b'p', b'p', b'y']);
    |         ^^^^^^^^^^^^^^^^^^^^^^^^^^^^^^^^^^---------------------------------------------^
@@ -53,11 +37,7 @@
    |                                           the literal was valid UTF-8 up to the 2 bytes
 
 warning: calls to `std::str::from_utf8_unchecked` with an invalid literal are undefined behavior
-<<<<<<< HEAD
-  --> $DIR/invalid_from_utf8.rs:50:9
-=======
   --> $DIR/invalid_from_utf8.rs:49:9
->>>>>>> a4a9fb41
    |
 LL |         std::str::from_utf8_unchecked(&[99, 108, 130, 105, 112, 112, 121]);
    |         ^^^^^^^^^^^^^^^^^^^^^^^^^^^^^^^----------------------------------^
@@ -65,11 +45,7 @@
    |                                        the literal was valid UTF-8 up to the 2 bytes
 
 warning: calls to `str::from_utf8_unchecked` with an invalid literal are undefined behavior
-<<<<<<< HEAD
-  --> $DIR/invalid_from_utf8.rs:52:9
-=======
   --> $DIR/invalid_from_utf8.rs:51:9
->>>>>>> a4a9fb41
    |
 LL |         str::from_utf8_unchecked(&[99, 108, 130, 105, 112, 112, 121]);
    |         ^^^^^^^^^^^^^^^^^^^^^^^^^^----------------------------------^
@@ -77,11 +53,7 @@
    |                                   the literal was valid UTF-8 up to the 2 bytes
 
 warning: calls to `std::str::from_utf8_unchecked` with an invalid literal are undefined behavior
-<<<<<<< HEAD
-  --> $DIR/invalid_from_utf8.rs:54:9
-=======
   --> $DIR/invalid_from_utf8.rs:53:9
->>>>>>> a4a9fb41
    |
 LL |         std::str::from_utf8_unchecked(&[b'c', b'l', b'\x82', b'i', b'p', b'p', b'y']);
    |         ^^^^^^^^^^^^^^^^^^^^^^^^^^^^^^^---------------------------------------------^
@@ -89,11 +61,7 @@
    |                                        the literal was valid UTF-8 up to the 2 bytes
 
 warning: calls to `str::from_utf8_unchecked` with an invalid literal are undefined behavior
-<<<<<<< HEAD
-  --> $DIR/invalid_from_utf8.rs:56:9
-=======
   --> $DIR/invalid_from_utf8.rs:55:9
->>>>>>> a4a9fb41
    |
 LL |         str::from_utf8_unchecked(&[b'c', b'l', b'\x82', b'i', b'p', b'p', b'y']);
    |         ^^^^^^^^^^^^^^^^^^^^^^^^^^---------------------------------------------^
@@ -101,11 +69,7 @@
    |                                   the literal was valid UTF-8 up to the 2 bytes
 
 warning: calls to `std::str::from_utf8_unchecked` with an invalid literal are undefined behavior
-<<<<<<< HEAD
-  --> $DIR/invalid_from_utf8.rs:58:9
-=======
   --> $DIR/invalid_from_utf8.rs:57:9
->>>>>>> a4a9fb41
    |
 LL |         std::str::from_utf8_unchecked(b"cl\x82ippy");
    |         ^^^^^^^^^^^^^^^^^^^^^^^^^^^^^^-------------^
@@ -113,11 +77,7 @@
    |                                       the literal was valid UTF-8 up to the 2 bytes
 
 warning: calls to `str::from_utf8_unchecked` with an invalid literal are undefined behavior
-<<<<<<< HEAD
-  --> $DIR/invalid_from_utf8.rs:60:9
-=======
   --> $DIR/invalid_from_utf8.rs:59:9
->>>>>>> a4a9fb41
    |
 LL |         str::from_utf8_unchecked(b"cl\x82ippy");
    |         ^^^^^^^^^^^^^^^^^^^^^^^^^-------------^
@@ -125,11 +85,7 @@
    |                                  the literal was valid UTF-8 up to the 2 bytes
 
 warning: calls to `std::str::from_utf8_unchecked` with an invalid literal are undefined behavior
-<<<<<<< HEAD
-  --> $DIR/invalid_from_utf8.rs:62:9
-=======
   --> $DIR/invalid_from_utf8.rs:61:9
->>>>>>> a4a9fb41
    |
 LL |         std::str::from_utf8_unchecked(concat_bytes!(b"cl", b"\x82ippy"));
    |         ^^^^^^^^^^^^^^^^^^^^^^^^^^^^^^---------------------------------^
@@ -137,8 +93,7 @@
    |                                       the literal was valid UTF-8 up to the 2 bytes
 
 warning: calls to `str::from_utf8_unchecked` with an invalid literal are undefined behavior
-<<<<<<< HEAD
-  --> $DIR/invalid_from_utf8.rs:64:9
+  --> $DIR/invalid_from_utf8.rs:63:9
    |
 LL |         str::from_utf8_unchecked(concat_bytes!(b"cl", b"\x82ippy"));
    |         ^^^^^^^^^^^^^^^^^^^^^^^^^---------------------------------^
@@ -146,17 +101,6 @@
    |                                  the literal was valid UTF-8 up to the 2 bytes
 
 warning: calls to `std::str::from_utf8_mut` with an invalid literal always return an error
-  --> $DIR/invalid_from_utf8.rs:84:9
-=======
-  --> $DIR/invalid_from_utf8.rs:63:9
->>>>>>> a4a9fb41
-   |
-LL |         str::from_utf8_unchecked(concat_bytes!(b"cl", b"\x82ippy"));
-   |         ^^^^^^^^^^^^^^^^^^^^^^^^^---------------------------------^
-   |                                  |
-   |                                  the literal was valid UTF-8 up to the 2 bytes
-
-warning: calls to `std::str::from_utf8_mut` with an invalid literal always return an error
   --> $DIR/invalid_from_utf8.rs:83:9
    |
 LL |         std::str::from_utf8_mut(&mut [99, 108, 130, 105, 112, 112, 121]);
@@ -171,11 +115,7 @@
    |         ^^^^^^^^^^^^^^^^^
 
 warning: calls to `str::from_utf8_mut` with an invalid literal always return an error
-<<<<<<< HEAD
-  --> $DIR/invalid_from_utf8.rs:86:9
-=======
   --> $DIR/invalid_from_utf8.rs:85:9
->>>>>>> a4a9fb41
    |
 LL |         str::from_utf8_mut(&mut [99, 108, 130, 105, 112, 112, 121]);
    |         ^^^^^^^^^^^^^^^^^^^^^^^^----------------------------------^
@@ -183,11 +123,7 @@
    |                                 the literal was valid UTF-8 up to the 2 bytes
 
 warning: calls to `std::str::from_utf8_mut` with an invalid literal always return an error
-<<<<<<< HEAD
-  --> $DIR/invalid_from_utf8.rs:88:9
-=======
   --> $DIR/invalid_from_utf8.rs:87:9
->>>>>>> a4a9fb41
    |
 LL |         std::str::from_utf8_mut(&mut [b'c', b'l', b'\x82', b'i', b'p', b'p', b'y']);
    |         ^^^^^^^^^^^^^^^^^^^^^^^^^^^^^---------------------------------------------^
@@ -195,11 +131,7 @@
    |                                      the literal was valid UTF-8 up to the 2 bytes
 
 warning: calls to `str::from_utf8_mut` with an invalid literal always return an error
-<<<<<<< HEAD
-  --> $DIR/invalid_from_utf8.rs:90:9
-=======
   --> $DIR/invalid_from_utf8.rs:89:9
->>>>>>> a4a9fb41
    |
 LL |         str::from_utf8_mut(&mut [b'c', b'l', b'\x82', b'i', b'p', b'p', b'y']);
    |         ^^^^^^^^^^^^^^^^^^^^^^^^---------------------------------------------^
@@ -207,11 +139,7 @@
    |                                 the literal was valid UTF-8 up to the 2 bytes
 
 warning: calls to `std::str::from_utf8` with an invalid literal always return an error
-<<<<<<< HEAD
-  --> $DIR/invalid_from_utf8.rs:112:9
-=======
   --> $DIR/invalid_from_utf8.rs:111:9
->>>>>>> a4a9fb41
    |
 LL |         std::str::from_utf8(&[99, 108, 130, 105, 112, 112, 121]);
    |         ^^^^^^^^^^^^^^^^^^^^^----------------------------------^
@@ -219,11 +147,7 @@
    |                              the literal was valid UTF-8 up to the 2 bytes
 
 warning: calls to `str::from_utf8` with an invalid literal always return an error
-<<<<<<< HEAD
-  --> $DIR/invalid_from_utf8.rs:114:9
-=======
   --> $DIR/invalid_from_utf8.rs:113:9
->>>>>>> a4a9fb41
    |
 LL |         str::from_utf8(&[99, 108, 130, 105, 112, 112, 121]);
    |         ^^^^^^^^^^^^^^^^----------------------------------^
@@ -231,11 +155,7 @@
    |                         the literal was valid UTF-8 up to the 2 bytes
 
 warning: calls to `std::str::from_utf8` with an invalid literal always return an error
-<<<<<<< HEAD
-  --> $DIR/invalid_from_utf8.rs:116:9
-=======
   --> $DIR/invalid_from_utf8.rs:115:9
->>>>>>> a4a9fb41
    |
 LL |         std::str::from_utf8(&[b'c', b'l', b'\x82', b'i', b'p', b'p', b'y']);
    |         ^^^^^^^^^^^^^^^^^^^^^---------------------------------------------^
@@ -243,11 +163,7 @@
    |                              the literal was valid UTF-8 up to the 2 bytes
 
 warning: calls to `str::from_utf8` with an invalid literal always return an error
-<<<<<<< HEAD
-  --> $DIR/invalid_from_utf8.rs:118:9
-=======
   --> $DIR/invalid_from_utf8.rs:117:9
->>>>>>> a4a9fb41
    |
 LL |         str::from_utf8(&[b'c', b'l', b'\x82', b'i', b'p', b'p', b'y']);
    |         ^^^^^^^^^^^^^^^^---------------------------------------------^
@@ -255,11 +171,7 @@
    |                         the literal was valid UTF-8 up to the 2 bytes
 
 warning: calls to `std::str::from_utf8` with an invalid literal always return an error
-<<<<<<< HEAD
-  --> $DIR/invalid_from_utf8.rs:120:9
-=======
   --> $DIR/invalid_from_utf8.rs:119:9
->>>>>>> a4a9fb41
    |
 LL |         std::str::from_utf8(b"cl\x82ippy");
    |         ^^^^^^^^^^^^^^^^^^^^-------------^
@@ -267,11 +179,7 @@
    |                             the literal was valid UTF-8 up to the 2 bytes
 
 warning: calls to `str::from_utf8` with an invalid literal always return an error
-<<<<<<< HEAD
-  --> $DIR/invalid_from_utf8.rs:122:9
-=======
   --> $DIR/invalid_from_utf8.rs:121:9
->>>>>>> a4a9fb41
    |
 LL |         str::from_utf8(b"cl\x82ippy");
    |         ^^^^^^^^^^^^^^^-------------^
@@ -279,11 +187,7 @@
    |                        the literal was valid UTF-8 up to the 2 bytes
 
 warning: calls to `std::str::from_utf8` with an invalid literal always return an error
-<<<<<<< HEAD
-  --> $DIR/invalid_from_utf8.rs:124:9
-=======
   --> $DIR/invalid_from_utf8.rs:123:9
->>>>>>> a4a9fb41
    |
 LL |         std::str::from_utf8(concat_bytes!(b"cl", b"\x82ippy"));
    |         ^^^^^^^^^^^^^^^^^^^^---------------------------------^
@@ -291,11 +195,7 @@
    |                             the literal was valid UTF-8 up to the 2 bytes
 
 warning: calls to `str::from_utf8` with an invalid literal always return an error
-<<<<<<< HEAD
-  --> $DIR/invalid_from_utf8.rs:126:9
-=======
   --> $DIR/invalid_from_utf8.rs:125:9
->>>>>>> a4a9fb41
    |
 LL |         str::from_utf8(concat_bytes!(b"cl", b"\x82ippy"));
    |         ^^^^^^^^^^^^^^^---------------------------------^
@@ -303,11 +203,7 @@
    |                        the literal was valid UTF-8 up to the 2 bytes
 
 warning: calls to `std::str::from_utf8_mut` with an invalid literal always return an error
-<<<<<<< HEAD
-  --> $DIR/invalid_from_utf8.rs:133:5
-=======
   --> $DIR/invalid_from_utf8.rs:132:5
->>>>>>> a4a9fb41
    |
 LL |     let mut a = [99, 108, 130, 105, 112, 112, 121];
    |                 ---------------------------------- the literal was valid UTF-8 up to the 2 bytes
@@ -315,11 +211,7 @@
    |     ^^^^^^^^^^^^^^^^^^^^^^^^^^^^^^^
 
 warning: calls to `str::from_utf8_mut` with an invalid literal always return an error
-<<<<<<< HEAD
-  --> $DIR/invalid_from_utf8.rs:135:5
-=======
   --> $DIR/invalid_from_utf8.rs:134:5
->>>>>>> a4a9fb41
    |
 LL |     let mut a = [99, 108, 130, 105, 112, 112, 121];
    |                 ---------------------------------- the literal was valid UTF-8 up to the 2 bytes
@@ -328,11 +220,7 @@
    |     ^^^^^^^^^^^^^^^^^^^^^^^^^^
 
 warning: calls to `std::str::from_utf8_mut` with an invalid literal always return an error
-<<<<<<< HEAD
-  --> $DIR/invalid_from_utf8.rs:139:5
-=======
   --> $DIR/invalid_from_utf8.rs:138:5
->>>>>>> a4a9fb41
    |
 LL |     let mut a = [99, 108, 130, 105, 112, 112, 121];
    |                 ---------------------------------- the literal was valid UTF-8 up to the 2 bytes
@@ -341,11 +229,7 @@
    |     ^^^^^^^^^^^^^^^^^^^^^^^^^^
 
 warning: calls to `str::from_utf8_mut` with an invalid literal always return an error
-<<<<<<< HEAD
-  --> $DIR/invalid_from_utf8.rs:141:5
-=======
   --> $DIR/invalid_from_utf8.rs:140:5
->>>>>>> a4a9fb41
    |
 LL |     let mut a = [99, 108, 130, 105, 112, 112, 121];
    |                 ---------------------------------- the literal was valid UTF-8 up to the 2 bytes
@@ -354,11 +238,7 @@
    |     ^^^^^^^^^^^^^^^^^^^^^
 
 warning: calls to `std::str::from_utf8` with an invalid literal always return an error
-<<<<<<< HEAD
-  --> $DIR/invalid_from_utf8.rs:144:5
-=======
   --> $DIR/invalid_from_utf8.rs:143:5
->>>>>>> a4a9fb41
    |
 LL |     let mut c = &[99, 108, 130, 105, 112, 112, 121];
    |                  ---------------------------------- the literal was valid UTF-8 up to the 2 bytes
@@ -366,11 +246,7 @@
    |     ^^^^^^^^^^^^^^^^^^^^^^
 
 warning: calls to `str::from_utf8` with an invalid literal always return an error
-<<<<<<< HEAD
-  --> $DIR/invalid_from_utf8.rs:146:5
-=======
   --> $DIR/invalid_from_utf8.rs:145:5
->>>>>>> a4a9fb41
    |
 LL |     let mut c = &[99, 108, 130, 105, 112, 112, 121];
    |                  ---------------------------------- the literal was valid UTF-8 up to the 2 bytes
@@ -379,11 +255,7 @@
    |     ^^^^^^^^^^^^^^^^^
 
 warning: calls to `std::str::from_utf8` with an invalid literal always return an error
-<<<<<<< HEAD
-  --> $DIR/invalid_from_utf8.rs:149:5
-=======
   --> $DIR/invalid_from_utf8.rs:148:5
->>>>>>> a4a9fb41
    |
 LL |     const INVALID_1: [u8; 7] = [99, 108, 130, 105, 112, 112, 121];
    |                                ---------------------------------- the literal was valid UTF-8 up to the 2 bytes
@@ -391,11 +263,7 @@
    |     ^^^^^^^^^^^^^^^^^^^^^^^^^^^^^^^
 
 warning: calls to `str::from_utf8` with an invalid literal always return an error
-<<<<<<< HEAD
-  --> $DIR/invalid_from_utf8.rs:151:5
-=======
   --> $DIR/invalid_from_utf8.rs:150:5
->>>>>>> a4a9fb41
    |
 LL |     const INVALID_1: [u8; 7] = [99, 108, 130, 105, 112, 112, 121];
    |                                ---------------------------------- the literal was valid UTF-8 up to the 2 bytes
@@ -404,11 +272,7 @@
    |     ^^^^^^^^^^^^^^^^^^^^^^^^^^
 
 warning: calls to `std::str::from_utf8` with an invalid literal always return an error
-<<<<<<< HEAD
-  --> $DIR/invalid_from_utf8.rs:154:5
-=======
   --> $DIR/invalid_from_utf8.rs:153:5
->>>>>>> a4a9fb41
    |
 LL |     static INVALID_2: [u8; 7] = [99, 108, 130, 105, 112, 112, 121];
    |                                 ---------------------------------- the literal was valid UTF-8 up to the 2 bytes
@@ -416,11 +280,7 @@
    |     ^^^^^^^^^^^^^^^^^^^^^^^^^^^^^^^
 
 warning: calls to `str::from_utf8` with an invalid literal always return an error
-<<<<<<< HEAD
-  --> $DIR/invalid_from_utf8.rs:156:5
-=======
   --> $DIR/invalid_from_utf8.rs:155:5
->>>>>>> a4a9fb41
    |
 LL |     static INVALID_2: [u8; 7] = [99, 108, 130, 105, 112, 112, 121];
    |                                 ---------------------------------- the literal was valid UTF-8 up to the 2 bytes
@@ -429,11 +289,7 @@
    |     ^^^^^^^^^^^^^^^^^^^^^^^^^^
 
 warning: calls to `std::str::from_utf8` with an invalid literal always return an error
-<<<<<<< HEAD
-  --> $DIR/invalid_from_utf8.rs:159:5
-=======
   --> $DIR/invalid_from_utf8.rs:158:5
->>>>>>> a4a9fb41
    |
 LL |     const INVALID_3: &'static [u8; 7] = &[99, 108, 130, 105, 112, 112, 121];
    |                                          ---------------------------------- the literal was valid UTF-8 up to the 2 bytes
@@ -441,11 +297,7 @@
    |     ^^^^^^^^^^^^^^^^^^^^^^^^^^^^^^
 
 warning: calls to `str::from_utf8` with an invalid literal always return an error
-<<<<<<< HEAD
-  --> $DIR/invalid_from_utf8.rs:161:5
-=======
   --> $DIR/invalid_from_utf8.rs:160:5
->>>>>>> a4a9fb41
    |
 LL |     const INVALID_3: &'static [u8; 7] = &[99, 108, 130, 105, 112, 112, 121];
    |                                          ---------------------------------- the literal was valid UTF-8 up to the 2 bytes
@@ -454,11 +306,7 @@
    |     ^^^^^^^^^^^^^^^^^^^^^^^^^
 
 warning: calls to `std::str::from_utf8` with an invalid literal always return an error
-<<<<<<< HEAD
-  --> $DIR/invalid_from_utf8.rs:164:5
-=======
   --> $DIR/invalid_from_utf8.rs:163:5
->>>>>>> a4a9fb41
    |
 LL |     const INVALID_4: &'static [u8; 7] = { &[99, 108, 130, 105, 112, 112, 121] };
    |                                            ---------------------------------- the literal was valid UTF-8 up to the 2 bytes
@@ -466,11 +314,7 @@
    |     ^^^^^^^^^^^^^^^^^^^^^^^^^^^^^^
 
 warning: calls to `str::from_utf8` with an invalid literal always return an error
-<<<<<<< HEAD
-  --> $DIR/invalid_from_utf8.rs:166:5
-=======
   --> $DIR/invalid_from_utf8.rs:165:5
->>>>>>> a4a9fb41
    |
 LL |     const INVALID_4: &'static [u8; 7] = { &[99, 108, 130, 105, 112, 112, 121] };
    |                                            ---------------------------------- the literal was valid UTF-8 up to the 2 bytes
