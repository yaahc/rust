// error-pattern:cargo-clippy

#![feature(box_patterns)]
#![feature(box_syntax)]
#![feature(drain_filter)]
#![feature(in_band_lifetimes)]
#![feature(iter_zip)]
#![feature(once_cell)]
#![feature(rustc_private)]
#![feature(stmt_expr_attributes)]
#![feature(control_flow_enum)]
#![recursion_limit = "512"]
#![cfg_attr(feature = "deny-warnings", deny(warnings))]
#![allow(clippy::missing_docs_in_private_items, clippy::must_use_candidate)]
#![warn(trivial_casts, trivial_numeric_casts)]
// warn on lints, that are included in `rust-lang/rust`s bootstrap
#![warn(rust_2018_idioms, unused_lifetimes)]
// warn on rustc internal lints
#![warn(rustc::internal)]

// FIXME: switch to something more ergonomic here, once available.
// (Currently there is no way to opt into sysroot crates without `extern crate`.)
extern crate rustc_ast;
extern crate rustc_ast_pretty;
extern crate rustc_data_structures;
extern crate rustc_driver;
extern crate rustc_errors;
extern crate rustc_hir;
extern crate rustc_hir_pretty;
extern crate rustc_index;
extern crate rustc_infer;
extern crate rustc_lexer;
extern crate rustc_lint;
extern crate rustc_middle;
extern crate rustc_mir;
extern crate rustc_parse;
extern crate rustc_parse_format;
extern crate rustc_session;
extern crate rustc_span;
extern crate rustc_target;
extern crate rustc_trait_selection;
extern crate rustc_typeck;

#[macro_use]
extern crate clippy_utils;

use clippy_utils::parse_msrv;
use rustc_data_structures::fx::FxHashSet;
use rustc_lint::LintId;
use rustc_session::Session;

/// Macro used to declare a Clippy lint.
///
/// Every lint declaration consists of 4 parts:
///
/// 1. The documentation, which is used for the website
/// 2. The `LINT_NAME`. See [lint naming][lint_naming] on lint naming conventions.
/// 3. The `lint_level`, which is a mapping from *one* of our lint groups to `Allow`, `Warn` or
///    `Deny`. The lint level here has nothing to do with what lint groups the lint is a part of.
/// 4. The `description` that contains a short explanation on what's wrong with code where the
///    lint is triggered.
///
/// Currently the categories `style`, `correctness`, `complexity` and `perf` are enabled by default.
/// As said in the README.md of this repository, if the lint level mapping changes, please update
/// README.md.
///
/// # Example
///
/// ```
/// #![feature(rustc_private)]
/// extern crate rustc_session;
/// use rustc_session::declare_tool_lint;
/// use clippy_lints::declare_clippy_lint;
///
/// declare_clippy_lint! {
///     /// **What it does:** Checks for ... (describe what the lint matches).
///     ///
///     /// **Why is this bad?** Supply the reason for linting the code.
///     ///
///     /// **Known problems:** None. (Or describe where it could go wrong.)
///     ///
///     /// **Example:**
///     ///
///     /// ```rust
///     /// // Bad
///     /// Insert a short example of code that triggers the lint
///     ///
///     /// // Good
///     /// Insert a short example of improved code that doesn't trigger the lint
///     /// ```
///     pub LINT_NAME,
///     pedantic,
///     "description"
/// }
/// ```
/// [lint_naming]: https://rust-lang.github.io/rfcs/0344-conventions-galore.html#lints
#[macro_export]
macro_rules! declare_clippy_lint {
    { $(#[$attr:meta])* pub $name:tt, style, $description:tt } => {
        declare_tool_lint! {
            $(#[$attr])* pub clippy::$name, Warn, $description, report_in_external_macro: true
        }
    };
    { $(#[$attr:meta])* pub $name:tt, correctness, $description:tt } => {
        declare_tool_lint! {
            $(#[$attr])* pub clippy::$name, Deny, $description, report_in_external_macro: true
        }
    };
    { $(#[$attr:meta])* pub $name:tt, complexity, $description:tt } => {
        declare_tool_lint! {
            $(#[$attr])* pub clippy::$name, Warn, $description, report_in_external_macro: true
        }
    };
    { $(#[$attr:meta])* pub $name:tt, perf, $description:tt } => {
        declare_tool_lint! {
            $(#[$attr])* pub clippy::$name, Warn, $description, report_in_external_macro: true
        }
    };
    { $(#[$attr:meta])* pub $name:tt, pedantic, $description:tt } => {
        declare_tool_lint! {
            $(#[$attr])* pub clippy::$name, Allow, $description, report_in_external_macro: true
        }
    };
    { $(#[$attr:meta])* pub $name:tt, restriction, $description:tt } => {
        declare_tool_lint! {
            $(#[$attr])* pub clippy::$name, Allow, $description, report_in_external_macro: true
        }
    };
    { $(#[$attr:meta])* pub $name:tt, cargo, $description:tt } => {
        declare_tool_lint! {
            $(#[$attr])* pub clippy::$name, Allow, $description, report_in_external_macro: true
        }
    };
    { $(#[$attr:meta])* pub $name:tt, nursery, $description:tt } => {
        declare_tool_lint! {
            $(#[$attr])* pub clippy::$name, Allow, $description, report_in_external_macro: true
        }
    };
    { $(#[$attr:meta])* pub $name:tt, internal, $description:tt } => {
        declare_tool_lint! {
            $(#[$attr])* pub clippy::$name, Allow, $description, report_in_external_macro: true
        }
    };
    { $(#[$attr:meta])* pub $name:tt, internal_warn, $description:tt } => {
        declare_tool_lint! {
            $(#[$attr])* pub clippy::$name, Warn, $description, report_in_external_macro: true
        }
    };
}

#[cfg(feature = "metadata-collector-lint")]
mod deprecated_lints;
mod utils;

// begin lints modules, do not remove this comment, it’s used in `update_lints`
mod absurd_extreme_comparisons;
mod approx_const;
mod arithmetic;
mod as_conversions;
mod asm_syntax;
mod assertions_on_constants;
mod assign_ops;
mod async_yields_async;
mod atomic_ordering;
mod attrs;
mod await_holding_invalid;
mod bit_mask;
mod blacklisted_name;
mod blocks_in_if_conditions;
mod bool_assert_comparison;
mod booleans;
mod bytecount;
mod cargo_common_metadata;
mod case_sensitive_file_extension_comparisons;
mod casts;
mod checked_conversions;
mod cognitive_complexity;
mod collapsible_if;
mod collapsible_match;
mod comparison_chain;
mod copies;
mod copy_iterator;
mod create_dir;
mod dbg_macro;
mod default;
mod default_numeric_fallback;
mod dereference;
mod derive;
mod disallowed_method;
mod disallowed_type;
mod doc;
mod double_comparison;
mod double_parens;
mod drop_forget_ref;
mod duration_subsec;
mod else_if_without_else;
mod empty_enum;
mod entry;
mod enum_clike;
mod enum_variants;
mod eq_op;
mod erasing_op;
mod escape;
mod eta_reduction;
mod eval_order_dependence;
mod excessive_bools;
mod exhaustive_items;
mod exit;
mod explicit_write;
mod fallible_impl_from;
mod float_equality_without_abs;
mod float_literal;
mod floating_point_arithmetic;
mod format;
mod formatting;
mod from_over_into;
mod from_str_radix_10;
mod functions;
mod future_not_send;
mod get_last_with_len;
mod identity_op;
mod if_let_mutex;
mod if_let_some_result;
mod if_not_else;
mod if_then_some_else_none;
mod implicit_hasher;
mod implicit_return;
mod implicit_saturating_sub;
mod inconsistent_struct_constructor;
mod indexing_slicing;
mod infinite_iter;
mod inherent_impl;
mod inherent_to_string;
mod inline_fn_without_body;
mod int_plus_one;
mod integer_division;
mod invalid_upcast_comparisons;
mod items_after_statements;
mod large_const_arrays;
mod large_enum_variant;
mod large_stack_arrays;
mod len_zero;
mod let_if_seq;
mod let_underscore;
mod lifetimes;
mod literal_representation;
mod loops;
mod macro_use;
mod main_recursion;
mod manual_async_fn;
mod manual_map;
mod manual_non_exhaustive;
mod manual_ok_or;
mod manual_strip;
mod manual_unwrap_or;
mod map_clone;
mod map_err_ignore;
mod map_unit_fn;
mod match_on_vec_items;
mod matches;
mod mem_discriminant;
mod mem_forget;
mod mem_replace;
mod methods;
mod minmax;
mod misc;
mod misc_early;
mod missing_const_for_fn;
mod missing_doc;
mod missing_inline;
mod modulo_arithmetic;
mod multiple_crate_versions;
mod mut_key;
mod mut_mut;
mod mut_mutex_lock;
mod mut_reference;
mod mutable_debug_assertion;
mod mutex_atomic;
mod needless_arbitrary_self_type;
mod needless_bitwise_bool;
mod needless_bool;
mod needless_borrow;
mod needless_borrowed_ref;
mod needless_continue;
mod needless_for_each;
mod needless_pass_by_value;
mod needless_question_mark;
mod needless_update;
mod neg_cmp_op_on_partial_ord;
mod neg_multiply;
mod new_without_default;
mod no_effect;
mod non_copy_const;
mod non_expressive_names;
mod non_octal_unix_permissions;
mod open_options;
mod option_env_unwrap;
mod option_if_let_else;
mod overflow_check_conditional;
mod panic_in_result_fn;
mod panic_unimplemented;
mod partialeq_ne_impl;
mod pass_by_ref_or_value;
mod path_buf_push_overwrite;
mod pattern_type_mismatch;
mod precedence;
mod ptr;
mod ptr_eq;
mod ptr_offset_with_cast;
mod question_mark;
mod ranges;
mod redundant_clone;
mod redundant_closure_call;
mod redundant_else;
mod redundant_field_names;
mod redundant_pub_crate;
mod redundant_slicing;
mod redundant_static_lifetimes;
mod ref_option_ref;
mod reference;
mod regex;
mod repeat_once;
mod returns;
mod self_assignment;
mod semicolon_if_nothing_returned;
mod serde_api;
mod shadow;
mod single_component_path_imports;
mod size_of_in_element_count;
mod slow_vector_initialization;
mod stable_sort_primitive;
mod strings;
mod suspicious_operation_groupings;
mod suspicious_trait_impl;
mod swap;
mod tabs_in_doc_comments;
mod temporary_assignment;
mod to_digit_is_some;
mod to_string_in_display;
mod trait_bounds;
mod transmute;
mod transmuting_null;
mod try_err;
mod types;
mod undropped_manually_drops;
mod unicode;
mod unit_return_expecting_ord;
mod unit_types;
mod unnamed_address;
mod unnecessary_self_imports;
mod unnecessary_sort_by;
mod unnecessary_wraps;
mod unnested_or_patterns;
mod unsafe_removed_from_name;
mod unused_async;
mod unused_io_amount;
mod unused_self;
mod unused_unit;
mod unwrap;
mod unwrap_in_result;
mod upper_case_acronyms;
mod use_self;
mod useless_conversion;
mod vec;
mod vec_init_then_push;
mod vec_resize_to_zero;
mod verbose_file_reads;
mod wildcard_dependencies;
mod wildcard_imports;
mod write;
mod zero_div_zero;
mod zero_sized_map_values;
// end lints modules, do not remove this comment, it’s used in `update_lints`

pub use crate::utils::conf::Conf;
use crate::utils::conf::TryConf;

/// Register all pre expansion lints
///
/// Pre-expansion lints run before any macro expansion has happened.
///
/// Note that due to the architecture of the compiler, currently `cfg_attr` attributes on crate
/// level (i.e `#![cfg_attr(...)]`) will still be expanded even when using a pre-expansion pass.
///
/// Used in `./src/driver.rs`.
pub fn register_pre_expansion_lints(store: &mut rustc_lint::LintStore) {
    // NOTE: Do not add any more pre-expansion passes. These should be removed eventually.
    store.register_pre_expansion_pass(|| box write::Write::default());
    store.register_pre_expansion_pass(|| box attrs::EarlyAttributes);
    store.register_pre_expansion_pass(|| box dbg_macro::DbgMacro);
}

#[doc(hidden)]
pub fn read_conf(sess: &Session) -> Conf {
    let file_name = match utils::conf::lookup_conf_file() {
        Ok(Some(path)) => path,
        Ok(None) => return Conf::default(),
        Err(error) => {
            sess.struct_err(&format!("error finding Clippy's configuration file: {}", error))
                .emit();
            return Conf::default();
        },
    };

    let TryConf { conf, errors } = utils::conf::read(&file_name);
    // all conf errors are non-fatal, we just use the default conf in case of error
    for error in errors {
        sess.struct_err(&format!(
            "error reading Clippy's configuration file `{}`: {}",
            file_name.display(),
            error
        ))
        .emit();
    }

    conf
}

/// Register all lints and lint groups with the rustc plugin registry
///
/// Used in `./src/driver.rs`.
#[allow(clippy::too_many_lines)]
#[rustfmt::skip]
pub fn register_plugins(store: &mut rustc_lint::LintStore, sess: &Session, conf: &Conf) {
    register_removed_non_tool_lints(store);

    // begin deprecated lints, do not remove this comment, it’s used in `update_lints`
    store.register_removed(
        "clippy::should_assert_eq",
        "`assert!()` will be more flexible with RFC 2011",
    );
    store.register_removed(
        "clippy::extend_from_slice",
        "`.extend_from_slice(_)` is a faster way to extend a Vec by a slice",
    );
    store.register_removed(
        "clippy::range_step_by_zero",
        "`iterator.step_by(0)` panics nowadays",
    );
    store.register_removed(
        "clippy::unstable_as_slice",
        "`Vec::as_slice` has been stabilized in 1.7",
    );
    store.register_removed(
        "clippy::unstable_as_mut_slice",
        "`Vec::as_mut_slice` has been stabilized in 1.7",
    );
    store.register_removed(
        "clippy::misaligned_transmute",
        "this lint has been split into cast_ptr_alignment and transmute_ptr_to_ptr",
    );
    store.register_removed(
        "clippy::assign_ops",
        "using compound assignment operators (e.g., `+=`) is harmless",
    );
    store.register_removed(
        "clippy::if_let_redundant_pattern_matching",
        "this lint has been changed to redundant_pattern_matching",
    );
    store.register_removed(
        "clippy::unsafe_vector_initialization",
        "the replacement suggested by this lint had substantially different behavior",
    );
    store.register_removed(
        "clippy::unused_collect",
        "`collect` has been marked as #[must_use] in rustc and that covers all cases of this lint",
    );
    store.register_removed(
        "clippy::replace_consts",
        "associated-constants `MIN`/`MAX` of integers are preferred to `{min,max}_value()` and module constants",
    );
    store.register_removed(
        "clippy::regex_macro",
        "the regex! macro has been removed from the regex crate in 2018",
    );
    store.register_removed(
        "clippy::find_map",
        "this lint has been replaced by `manual_find_map`, a more specific lint",
    );
    store.register_removed(
        "clippy::filter_map",
        "this lint has been replaced by `manual_filter_map`, a more specific lint",
    );
    store.register_removed(
        "clippy::pub_enum_variant_names",
        "set the `avoid_breaking_exported_api` config option to `false` to enable the `enum_variant_names` lint for public items",
    );
    store.register_removed(
        "clippy::wrong_pub_self_convention",
        "set the `avoid_breaking_exported_api` config option to `false` to enable the `wrong_self_convention` lint for public items",
    );
    // end deprecated lints, do not remove this comment, it’s used in `update_lints`

    // begin register lints, do not remove this comment, it’s used in `update_lints`
    store.register_lints(&[
        #[cfg(feature = "internal-lints")]
        utils::internal_lints::CLIPPY_LINTS_INTERNAL,
        #[cfg(feature = "internal-lints")]
        utils::internal_lints::COLLAPSIBLE_SPAN_LINT_CALLS,
        #[cfg(feature = "internal-lints")]
        utils::internal_lints::COMPILER_LINT_FUNCTIONS,
        #[cfg(feature = "internal-lints")]
        utils::internal_lints::DEFAULT_LINT,
        #[cfg(feature = "internal-lints")]
        utils::internal_lints::IF_CHAIN_STYLE,
        #[cfg(feature = "internal-lints")]
        utils::internal_lints::INTERNING_DEFINED_SYMBOL,
        #[cfg(feature = "internal-lints")]
        utils::internal_lints::INVALID_PATHS,
        #[cfg(feature = "internal-lints")]
        utils::internal_lints::LINT_WITHOUT_LINT_PASS,
        #[cfg(feature = "internal-lints")]
        utils::internal_lints::MATCH_TYPE_ON_DIAGNOSTIC_ITEM,
        #[cfg(feature = "internal-lints")]
        utils::internal_lints::OUTER_EXPN_EXPN_DATA,
        #[cfg(feature = "internal-lints")]
        utils::internal_lints::PRODUCE_ICE,
        #[cfg(feature = "internal-lints")]
        utils::internal_lints::UNNECESSARY_SYMBOL_STR,
        absurd_extreme_comparisons::ABSURD_EXTREME_COMPARISONS,
        approx_const::APPROX_CONSTANT,
        arithmetic::FLOAT_ARITHMETIC,
        arithmetic::INTEGER_ARITHMETIC,
        as_conversions::AS_CONVERSIONS,
        asm_syntax::INLINE_ASM_X86_ATT_SYNTAX,
        asm_syntax::INLINE_ASM_X86_INTEL_SYNTAX,
        assertions_on_constants::ASSERTIONS_ON_CONSTANTS,
        assign_ops::ASSIGN_OP_PATTERN,
        assign_ops::MISREFACTORED_ASSIGN_OP,
        async_yields_async::ASYNC_YIELDS_ASYNC,
        atomic_ordering::INVALID_ATOMIC_ORDERING,
        attrs::BLANKET_CLIPPY_RESTRICTION_LINTS,
        attrs::DEPRECATED_CFG_ATTR,
        attrs::DEPRECATED_SEMVER,
        attrs::EMPTY_LINE_AFTER_OUTER_ATTR,
        attrs::INLINE_ALWAYS,
        attrs::MISMATCHED_TARGET_OS,
        attrs::USELESS_ATTRIBUTE,
        await_holding_invalid::AWAIT_HOLDING_LOCK,
        await_holding_invalid::AWAIT_HOLDING_REFCELL_REF,
        bit_mask::BAD_BIT_MASK,
        bit_mask::INEFFECTIVE_BIT_MASK,
        bit_mask::VERBOSE_BIT_MASK,
        blacklisted_name::BLACKLISTED_NAME,
        blocks_in_if_conditions::BLOCKS_IN_IF_CONDITIONS,
        bool_assert_comparison::BOOL_ASSERT_COMPARISON,
        booleans::LOGIC_BUG,
        booleans::NONMINIMAL_BOOL,
        bytecount::NAIVE_BYTECOUNT,
        cargo_common_metadata::CARGO_COMMON_METADATA,
        case_sensitive_file_extension_comparisons::CASE_SENSITIVE_FILE_EXTENSION_COMPARISONS,
        casts::CAST_LOSSLESS,
        casts::CAST_POSSIBLE_TRUNCATION,
        casts::CAST_POSSIBLE_WRAP,
        casts::CAST_PRECISION_LOSS,
        casts::CAST_PTR_ALIGNMENT,
        casts::CAST_REF_TO_MUT,
        casts::CAST_SIGN_LOSS,
        casts::CHAR_LIT_AS_U8,
        casts::FN_TO_NUMERIC_CAST,
        casts::FN_TO_NUMERIC_CAST_WITH_TRUNCATION,
        casts::PTR_AS_PTR,
        casts::UNNECESSARY_CAST,
        checked_conversions::CHECKED_CONVERSIONS,
        cognitive_complexity::COGNITIVE_COMPLEXITY,
        collapsible_if::COLLAPSIBLE_ELSE_IF,
        collapsible_if::COLLAPSIBLE_IF,
        collapsible_match::COLLAPSIBLE_MATCH,
        comparison_chain::COMPARISON_CHAIN,
        copies::BRANCHES_SHARING_CODE,
        copies::IFS_SAME_COND,
        copies::IF_SAME_THEN_ELSE,
        copies::SAME_FUNCTIONS_IN_IF_CONDITION,
        copy_iterator::COPY_ITERATOR,
        create_dir::CREATE_DIR,
        dbg_macro::DBG_MACRO,
        default::DEFAULT_TRAIT_ACCESS,
        default::FIELD_REASSIGN_WITH_DEFAULT,
        default_numeric_fallback::DEFAULT_NUMERIC_FALLBACK,
        dereference::EXPLICIT_DEREF_METHODS,
        derive::DERIVE_HASH_XOR_EQ,
        derive::DERIVE_ORD_XOR_PARTIAL_ORD,
        derive::EXPL_IMPL_CLONE_ON_COPY,
        derive::UNSAFE_DERIVE_DESERIALIZE,
        disallowed_method::DISALLOWED_METHOD,
        disallowed_type::DISALLOWED_TYPE,
        doc::DOC_MARKDOWN,
        doc::MISSING_ERRORS_DOC,
        doc::MISSING_PANICS_DOC,
        doc::MISSING_SAFETY_DOC,
        doc::NEEDLESS_DOCTEST_MAIN,
        double_comparison::DOUBLE_COMPARISONS,
        double_parens::DOUBLE_PARENS,
        drop_forget_ref::DROP_COPY,
        drop_forget_ref::DROP_REF,
        drop_forget_ref::FORGET_COPY,
        drop_forget_ref::FORGET_REF,
        duration_subsec::DURATION_SUBSEC,
        else_if_without_else::ELSE_IF_WITHOUT_ELSE,
        empty_enum::EMPTY_ENUM,
        entry::MAP_ENTRY,
        enum_clike::ENUM_CLIKE_UNPORTABLE_VARIANT,
        enum_variants::ENUM_VARIANT_NAMES,
        enum_variants::MODULE_INCEPTION,
        enum_variants::MODULE_NAME_REPETITIONS,
        eq_op::EQ_OP,
        eq_op::OP_REF,
        erasing_op::ERASING_OP,
        escape::BOXED_LOCAL,
        eta_reduction::REDUNDANT_CLOSURE,
        eta_reduction::REDUNDANT_CLOSURE_FOR_METHOD_CALLS,
        eval_order_dependence::DIVERGING_SUB_EXPRESSION,
        eval_order_dependence::EVAL_ORDER_DEPENDENCE,
        excessive_bools::FN_PARAMS_EXCESSIVE_BOOLS,
        excessive_bools::STRUCT_EXCESSIVE_BOOLS,
        exhaustive_items::EXHAUSTIVE_ENUMS,
        exhaustive_items::EXHAUSTIVE_STRUCTS,
        exit::EXIT,
        explicit_write::EXPLICIT_WRITE,
        fallible_impl_from::FALLIBLE_IMPL_FROM,
        float_equality_without_abs::FLOAT_EQUALITY_WITHOUT_ABS,
        float_literal::EXCESSIVE_PRECISION,
        float_literal::LOSSY_FLOAT_LITERAL,
        floating_point_arithmetic::IMPRECISE_FLOPS,
        floating_point_arithmetic::SUBOPTIMAL_FLOPS,
        format::USELESS_FORMAT,
        formatting::POSSIBLE_MISSING_COMMA,
        formatting::SUSPICIOUS_ASSIGNMENT_FORMATTING,
        formatting::SUSPICIOUS_ELSE_FORMATTING,
        formatting::SUSPICIOUS_UNARY_OP_FORMATTING,
        from_over_into::FROM_OVER_INTO,
        from_str_radix_10::FROM_STR_RADIX_10,
        functions::DOUBLE_MUST_USE,
        functions::MUST_USE_CANDIDATE,
        functions::MUST_USE_UNIT,
        functions::NOT_UNSAFE_PTR_ARG_DEREF,
        functions::RESULT_UNIT_ERR,
        functions::TOO_MANY_ARGUMENTS,
        functions::TOO_MANY_LINES,
        future_not_send::FUTURE_NOT_SEND,
        get_last_with_len::GET_LAST_WITH_LEN,
        identity_op::IDENTITY_OP,
        if_let_mutex::IF_LET_MUTEX,
        if_let_some_result::IF_LET_SOME_RESULT,
        if_not_else::IF_NOT_ELSE,
        if_then_some_else_none::IF_THEN_SOME_ELSE_NONE,
        implicit_hasher::IMPLICIT_HASHER,
        implicit_return::IMPLICIT_RETURN,
        implicit_saturating_sub::IMPLICIT_SATURATING_SUB,
        inconsistent_struct_constructor::INCONSISTENT_STRUCT_CONSTRUCTOR,
        indexing_slicing::INDEXING_SLICING,
        indexing_slicing::OUT_OF_BOUNDS_INDEXING,
        infinite_iter::INFINITE_ITER,
        infinite_iter::MAYBE_INFINITE_ITER,
        inherent_impl::MULTIPLE_INHERENT_IMPL,
        inherent_to_string::INHERENT_TO_STRING,
        inherent_to_string::INHERENT_TO_STRING_SHADOW_DISPLAY,
        inline_fn_without_body::INLINE_FN_WITHOUT_BODY,
        int_plus_one::INT_PLUS_ONE,
        integer_division::INTEGER_DIVISION,
        invalid_upcast_comparisons::INVALID_UPCAST_COMPARISONS,
        items_after_statements::ITEMS_AFTER_STATEMENTS,
        large_const_arrays::LARGE_CONST_ARRAYS,
        large_enum_variant::LARGE_ENUM_VARIANT,
        large_stack_arrays::LARGE_STACK_ARRAYS,
        len_zero::COMPARISON_TO_EMPTY,
        len_zero::LEN_WITHOUT_IS_EMPTY,
        len_zero::LEN_ZERO,
        let_if_seq::USELESS_LET_IF_SEQ,
        let_underscore::LET_UNDERSCORE_DROP,
        let_underscore::LET_UNDERSCORE_LOCK,
        let_underscore::LET_UNDERSCORE_MUST_USE,
        lifetimes::EXTRA_UNUSED_LIFETIMES,
        lifetimes::NEEDLESS_LIFETIMES,
        literal_representation::DECIMAL_LITERAL_REPRESENTATION,
        literal_representation::INCONSISTENT_DIGIT_GROUPING,
        literal_representation::LARGE_DIGIT_GROUPS,
        literal_representation::MISTYPED_LITERAL_SUFFIXES,
        literal_representation::UNREADABLE_LITERAL,
        literal_representation::UNUSUAL_BYTE_GROUPINGS,
        loops::EMPTY_LOOP,
        loops::EXPLICIT_COUNTER_LOOP,
        loops::EXPLICIT_INTO_ITER_LOOP,
        loops::EXPLICIT_ITER_LOOP,
        loops::FOR_KV_MAP,
        loops::FOR_LOOPS_OVER_FALLIBLES,
        loops::ITER_NEXT_LOOP,
        loops::MANUAL_FLATTEN,
        loops::MANUAL_MEMCPY,
        loops::MUT_RANGE_BOUND,
        loops::NEEDLESS_COLLECT,
        loops::NEEDLESS_RANGE_LOOP,
        loops::NEVER_LOOP,
        loops::SAME_ITEM_PUSH,
        loops::SINGLE_ELEMENT_LOOP,
        loops::WHILE_IMMUTABLE_CONDITION,
        loops::WHILE_LET_LOOP,
        loops::WHILE_LET_ON_ITERATOR,
        macro_use::MACRO_USE_IMPORTS,
        main_recursion::MAIN_RECURSION,
        manual_async_fn::MANUAL_ASYNC_FN,
        manual_map::MANUAL_MAP,
        manual_non_exhaustive::MANUAL_NON_EXHAUSTIVE,
        manual_ok_or::MANUAL_OK_OR,
        manual_strip::MANUAL_STRIP,
        manual_unwrap_or::MANUAL_UNWRAP_OR,
        map_clone::MAP_CLONE,
        map_err_ignore::MAP_ERR_IGNORE,
        map_unit_fn::OPTION_MAP_UNIT_FN,
        map_unit_fn::RESULT_MAP_UNIT_FN,
        match_on_vec_items::MATCH_ON_VEC_ITEMS,
        matches::INFALLIBLE_DESTRUCTURING_MATCH,
        matches::MATCH_AS_REF,
        matches::MATCH_BOOL,
        matches::MATCH_LIKE_MATCHES_MACRO,
        matches::MATCH_OVERLAPPING_ARM,
        matches::MATCH_REF_PATS,
        matches::MATCH_SAME_ARMS,
        matches::MATCH_SINGLE_BINDING,
        matches::MATCH_WILDCARD_FOR_SINGLE_VARIANTS,
        matches::MATCH_WILD_ERR_ARM,
        matches::REDUNDANT_PATTERN_MATCHING,
        matches::REST_PAT_IN_FULLY_BOUND_STRUCTS,
        matches::SINGLE_MATCH,
        matches::SINGLE_MATCH_ELSE,
        matches::WILDCARD_ENUM_MATCH_ARM,
        matches::WILDCARD_IN_OR_PATTERNS,
        mem_discriminant::MEM_DISCRIMINANT_NON_ENUM,
        mem_forget::MEM_FORGET,
        mem_replace::MEM_REPLACE_OPTION_WITH_NONE,
        mem_replace::MEM_REPLACE_WITH_DEFAULT,
        mem_replace::MEM_REPLACE_WITH_UNINIT,
        methods::APPEND_INSTEAD_OF_EXTEND,
        methods::BIND_INSTEAD_OF_MAP,
        methods::BYTES_NTH,
        methods::CHARS_LAST_CMP,
        methods::CHARS_NEXT_CMP,
        methods::CLONED_INSTEAD_OF_COPIED,
        methods::CLONE_DOUBLE_REF,
        methods::CLONE_ON_COPY,
        methods::CLONE_ON_REF_PTR,
        methods::EXPECT_FUN_CALL,
        methods::EXPECT_USED,
        methods::FILETYPE_IS_FILE,
        methods::FILTER_MAP_IDENTITY,
        methods::FILTER_MAP_NEXT,
        methods::FILTER_NEXT,
        methods::FLAT_MAP_IDENTITY,
        methods::FLAT_MAP_OPTION,
        methods::FROM_ITER_INSTEAD_OF_COLLECT,
        methods::GET_UNWRAP,
        methods::IMPLICIT_CLONE,
        methods::INEFFICIENT_TO_STRING,
        methods::INSPECT_FOR_EACH,
        methods::INTO_ITER_ON_REF,
        methods::ITERATOR_STEP_BY_ZERO,
        methods::ITER_CLONED_COLLECT,
        methods::ITER_COUNT,
        methods::ITER_NEXT_SLICE,
        methods::ITER_NTH,
        methods::ITER_NTH_ZERO,
        methods::ITER_SKIP_NEXT,
        methods::MANUAL_FILTER_MAP,
        methods::MANUAL_FIND_MAP,
        methods::MANUAL_SATURATING_ARITHMETIC,
        methods::MANUAL_STR_REPEAT,
        methods::MAP_COLLECT_RESULT_UNIT,
        methods::MAP_FLATTEN,
        methods::MAP_IDENTITY,
        methods::MAP_UNWRAP_OR,
        methods::NEW_RET_NO_SELF,
        methods::OK_EXPECT,
        methods::OPTION_AS_REF_DEREF,
        methods::OPTION_FILTER_MAP,
        methods::OPTION_MAP_OR_NONE,
        methods::OR_FUN_CALL,
        methods::RESULT_MAP_OR_INTO_OPTION,
        methods::SEARCH_IS_SOME,
        methods::SHOULD_IMPLEMENT_TRAIT,
        methods::SINGLE_CHAR_ADD_STR,
        methods::SINGLE_CHAR_PATTERN,
        methods::SKIP_WHILE_NEXT,
        methods::STRING_EXTEND_CHARS,
        methods::SUSPICIOUS_MAP,
        methods::SUSPICIOUS_SPLITN,
        methods::UNINIT_ASSUMED_INIT,
        methods::UNNECESSARY_FILTER_MAP,
        methods::UNNECESSARY_FOLD,
        methods::UNNECESSARY_LAZY_EVALUATIONS,
        methods::UNWRAP_USED,
        methods::USELESS_ASREF,
        methods::WRONG_SELF_CONVENTION,
        methods::ZST_OFFSET,
        minmax::MIN_MAX,
        misc::CMP_NAN,
        misc::CMP_OWNED,
        misc::FLOAT_CMP,
        misc::FLOAT_CMP_CONST,
        misc::MODULO_ONE,
        misc::SHORT_CIRCUIT_STATEMENT,
        misc::TOPLEVEL_REF_ARG,
        misc::USED_UNDERSCORE_BINDING,
        misc::ZERO_PTR,
        misc_early::BUILTIN_TYPE_SHADOW,
        misc_early::DOUBLE_NEG,
        misc_early::DUPLICATE_UNDERSCORE_ARGUMENT,
        misc_early::MIXED_CASE_HEX_LITERALS,
        misc_early::REDUNDANT_PATTERN,
        misc_early::UNNEEDED_FIELD_PATTERN,
        misc_early::UNNEEDED_WILDCARD_PATTERN,
        misc_early::UNSEPARATED_LITERAL_SUFFIX,
        misc_early::ZERO_PREFIXED_LITERAL,
        missing_const_for_fn::MISSING_CONST_FOR_FN,
        missing_doc::MISSING_DOCS_IN_PRIVATE_ITEMS,
        missing_inline::MISSING_INLINE_IN_PUBLIC_ITEMS,
        modulo_arithmetic::MODULO_ARITHMETIC,
        multiple_crate_versions::MULTIPLE_CRATE_VERSIONS,
        mut_key::MUTABLE_KEY_TYPE,
        mut_mut::MUT_MUT,
        mut_mutex_lock::MUT_MUTEX_LOCK,
        mut_reference::UNNECESSARY_MUT_PASSED,
        mutable_debug_assertion::DEBUG_ASSERT_WITH_MUT_CALL,
        mutex_atomic::MUTEX_ATOMIC,
        mutex_atomic::MUTEX_INTEGER,
        needless_arbitrary_self_type::NEEDLESS_ARBITRARY_SELF_TYPE,
        needless_bitwise_bool::NEEDLESS_BITWISE_BOOL,
        needless_bool::BOOL_COMPARISON,
        needless_bool::NEEDLESS_BOOL,
        needless_borrow::NEEDLESS_BORROW,
        needless_borrow::REF_BINDING_TO_REFERENCE,
        needless_borrowed_ref::NEEDLESS_BORROWED_REFERENCE,
        needless_continue::NEEDLESS_CONTINUE,
        needless_for_each::NEEDLESS_FOR_EACH,
        needless_pass_by_value::NEEDLESS_PASS_BY_VALUE,
        needless_question_mark::NEEDLESS_QUESTION_MARK,
        needless_update::NEEDLESS_UPDATE,
        neg_cmp_op_on_partial_ord::NEG_CMP_OP_ON_PARTIAL_ORD,
        neg_multiply::NEG_MULTIPLY,
        new_without_default::NEW_WITHOUT_DEFAULT,
        no_effect::NO_EFFECT,
        no_effect::UNNECESSARY_OPERATION,
        non_copy_const::BORROW_INTERIOR_MUTABLE_CONST,
        non_copy_const::DECLARE_INTERIOR_MUTABLE_CONST,
        non_expressive_names::JUST_UNDERSCORES_AND_DIGITS,
        non_expressive_names::MANY_SINGLE_CHAR_NAMES,
        non_expressive_names::SIMILAR_NAMES,
        non_octal_unix_permissions::NON_OCTAL_UNIX_PERMISSIONS,
        open_options::NONSENSICAL_OPEN_OPTIONS,
        option_env_unwrap::OPTION_ENV_UNWRAP,
        option_if_let_else::OPTION_IF_LET_ELSE,
        overflow_check_conditional::OVERFLOW_CHECK_CONDITIONAL,
        panic_in_result_fn::PANIC_IN_RESULT_FN,
        panic_unimplemented::PANIC,
        panic_unimplemented::TODO,
        panic_unimplemented::UNIMPLEMENTED,
        panic_unimplemented::UNREACHABLE,
        partialeq_ne_impl::PARTIALEQ_NE_IMPL,
        pass_by_ref_or_value::LARGE_TYPES_PASSED_BY_VALUE,
        pass_by_ref_or_value::TRIVIALLY_COPY_PASS_BY_REF,
        path_buf_push_overwrite::PATH_BUF_PUSH_OVERWRITE,
        pattern_type_mismatch::PATTERN_TYPE_MISMATCH,
        precedence::PRECEDENCE,
        ptr::CMP_NULL,
        ptr::INVALID_NULL_PTR_USAGE,
        ptr::MUT_FROM_REF,
        ptr::PTR_ARG,
        ptr_eq::PTR_EQ,
        ptr_offset_with_cast::PTR_OFFSET_WITH_CAST,
        question_mark::QUESTION_MARK,
        ranges::MANUAL_RANGE_CONTAINS,
        ranges::RANGE_MINUS_ONE,
        ranges::RANGE_PLUS_ONE,
        ranges::RANGE_ZIP_WITH_LEN,
        ranges::REVERSED_EMPTY_RANGES,
        redundant_clone::REDUNDANT_CLONE,
        redundant_closure_call::REDUNDANT_CLOSURE_CALL,
        redundant_else::REDUNDANT_ELSE,
        redundant_field_names::REDUNDANT_FIELD_NAMES,
        redundant_pub_crate::REDUNDANT_PUB_CRATE,
        redundant_slicing::REDUNDANT_SLICING,
        redundant_static_lifetimes::REDUNDANT_STATIC_LIFETIMES,
        ref_option_ref::REF_OPTION_REF,
        reference::DEREF_ADDROF,
        reference::REF_IN_DEREF,
        regex::INVALID_REGEX,
        regex::TRIVIAL_REGEX,
        repeat_once::REPEAT_ONCE,
        returns::LET_AND_RETURN,
        returns::NEEDLESS_RETURN,
        self_assignment::SELF_ASSIGNMENT,
        semicolon_if_nothing_returned::SEMICOLON_IF_NOTHING_RETURNED,
        serde_api::SERDE_API_MISUSE,
        shadow::SHADOW_REUSE,
        shadow::SHADOW_SAME,
        shadow::SHADOW_UNRELATED,
        single_component_path_imports::SINGLE_COMPONENT_PATH_IMPORTS,
        size_of_in_element_count::SIZE_OF_IN_ELEMENT_COUNT,
        slow_vector_initialization::SLOW_VECTOR_INITIALIZATION,
        stable_sort_primitive::STABLE_SORT_PRIMITIVE,
        strings::STRING_ADD,
        strings::STRING_ADD_ASSIGN,
        strings::STRING_FROM_UTF8_AS_BYTES,
        strings::STRING_LIT_AS_BYTES,
        strings::STRING_TO_STRING,
        strings::STR_TO_STRING,
        suspicious_operation_groupings::SUSPICIOUS_OPERATION_GROUPINGS,
        suspicious_trait_impl::SUSPICIOUS_ARITHMETIC_IMPL,
        suspicious_trait_impl::SUSPICIOUS_OP_ASSIGN_IMPL,
        swap::ALMOST_SWAPPED,
        swap::MANUAL_SWAP,
        tabs_in_doc_comments::TABS_IN_DOC_COMMENTS,
        temporary_assignment::TEMPORARY_ASSIGNMENT,
        to_digit_is_some::TO_DIGIT_IS_SOME,
        to_string_in_display::TO_STRING_IN_DISPLAY,
        trait_bounds::TRAIT_DUPLICATION_IN_BOUNDS,
        trait_bounds::TYPE_REPETITION_IN_BOUNDS,
        transmute::CROSSPOINTER_TRANSMUTE,
        transmute::TRANSMUTES_EXPRESSIBLE_AS_PTR_CASTS,
        transmute::TRANSMUTE_BYTES_TO_STR,
        transmute::TRANSMUTE_FLOAT_TO_INT,
        transmute::TRANSMUTE_INT_TO_BOOL,
        transmute::TRANSMUTE_INT_TO_CHAR,
        transmute::TRANSMUTE_INT_TO_FLOAT,
        transmute::TRANSMUTE_PTR_TO_PTR,
        transmute::TRANSMUTE_PTR_TO_REF,
        transmute::UNSOUND_COLLECTION_TRANSMUTE,
        transmute::USELESS_TRANSMUTE,
        transmute::WRONG_TRANSMUTE,
        transmuting_null::TRANSMUTING_NULL,
        try_err::TRY_ERR,
        types::BORROWED_BOX,
        types::BOX_VEC,
        types::LINKEDLIST,
        types::OPTION_OPTION,
        types::RC_BUFFER,
        types::REDUNDANT_ALLOCATION,
        types::TYPE_COMPLEXITY,
        types::VEC_BOX,
        undropped_manually_drops::UNDROPPED_MANUALLY_DROPS,
        unicode::INVISIBLE_CHARACTERS,
        unicode::NON_ASCII_LITERAL,
        unicode::UNICODE_NOT_NFC,
        unit_return_expecting_ord::UNIT_RETURN_EXPECTING_ORD,
        unit_types::LET_UNIT_VALUE,
        unit_types::UNIT_ARG,
        unit_types::UNIT_CMP,
        unnamed_address::FN_ADDRESS_COMPARISONS,
        unnamed_address::VTABLE_ADDRESS_COMPARISONS,
        unnecessary_self_imports::UNNECESSARY_SELF_IMPORTS,
        unnecessary_sort_by::UNNECESSARY_SORT_BY,
        unnecessary_wraps::UNNECESSARY_WRAPS,
        unnested_or_patterns::UNNESTED_OR_PATTERNS,
        unsafe_removed_from_name::UNSAFE_REMOVED_FROM_NAME,
        unused_async::UNUSED_ASYNC,
        unused_io_amount::UNUSED_IO_AMOUNT,
        unused_self::UNUSED_SELF,
        unused_unit::UNUSED_UNIT,
        unwrap::PANICKING_UNWRAP,
        unwrap::UNNECESSARY_UNWRAP,
        unwrap_in_result::UNWRAP_IN_RESULT,
        upper_case_acronyms::UPPER_CASE_ACRONYMS,
        use_self::USE_SELF,
        useless_conversion::USELESS_CONVERSION,
        vec::USELESS_VEC,
        vec_init_then_push::VEC_INIT_THEN_PUSH,
        vec_resize_to_zero::VEC_RESIZE_TO_ZERO,
        verbose_file_reads::VERBOSE_FILE_READS,
        wildcard_dependencies::WILDCARD_DEPENDENCIES,
        wildcard_imports::ENUM_GLOB_USE,
        wildcard_imports::WILDCARD_IMPORTS,
        write::PRINTLN_EMPTY_STRING,
        write::PRINT_LITERAL,
        write::PRINT_STDERR,
        write::PRINT_STDOUT,
        write::PRINT_WITH_NEWLINE,
        write::USE_DEBUG,
        write::WRITELN_EMPTY_STRING,
        write::WRITE_LITERAL,
        write::WRITE_WITH_NEWLINE,
        zero_div_zero::ZERO_DIVIDED_BY_ZERO,
        zero_sized_map_values::ZERO_SIZED_MAP_VALUES,
    ]);
    // end register lints, do not remove this comment, it’s used in `update_lints`

    store.register_group(true, "clippy::restriction", Some("clippy_restriction"), vec![
        LintId::of(arithmetic::FLOAT_ARITHMETIC),
        LintId::of(arithmetic::INTEGER_ARITHMETIC),
        LintId::of(as_conversions::AS_CONVERSIONS),
        LintId::of(asm_syntax::INLINE_ASM_X86_ATT_SYNTAX),
        LintId::of(asm_syntax::INLINE_ASM_X86_INTEL_SYNTAX),
        LintId::of(create_dir::CREATE_DIR),
        LintId::of(dbg_macro::DBG_MACRO),
        LintId::of(default_numeric_fallback::DEFAULT_NUMERIC_FALLBACK),
        LintId::of(else_if_without_else::ELSE_IF_WITHOUT_ELSE),
        LintId::of(exhaustive_items::EXHAUSTIVE_ENUMS),
        LintId::of(exhaustive_items::EXHAUSTIVE_STRUCTS),
        LintId::of(exit::EXIT),
        LintId::of(float_literal::LOSSY_FLOAT_LITERAL),
        LintId::of(if_then_some_else_none::IF_THEN_SOME_ELSE_NONE),
        LintId::of(implicit_return::IMPLICIT_RETURN),
        LintId::of(indexing_slicing::INDEXING_SLICING),
        LintId::of(inherent_impl::MULTIPLE_INHERENT_IMPL),
        LintId::of(integer_division::INTEGER_DIVISION),
        LintId::of(let_underscore::LET_UNDERSCORE_MUST_USE),
        LintId::of(literal_representation::DECIMAL_LITERAL_REPRESENTATION),
        LintId::of(map_err_ignore::MAP_ERR_IGNORE),
        LintId::of(matches::REST_PAT_IN_FULLY_BOUND_STRUCTS),
        LintId::of(matches::WILDCARD_ENUM_MATCH_ARM),
        LintId::of(mem_forget::MEM_FORGET),
        LintId::of(methods::CLONE_ON_REF_PTR),
        LintId::of(methods::EXPECT_USED),
        LintId::of(methods::FILETYPE_IS_FILE),
        LintId::of(methods::GET_UNWRAP),
        LintId::of(methods::UNWRAP_USED),
        LintId::of(misc::FLOAT_CMP_CONST),
        LintId::of(misc_early::UNNEEDED_FIELD_PATTERN),
        LintId::of(missing_doc::MISSING_DOCS_IN_PRIVATE_ITEMS),
        LintId::of(missing_inline::MISSING_INLINE_IN_PUBLIC_ITEMS),
        LintId::of(modulo_arithmetic::MODULO_ARITHMETIC),
        LintId::of(panic_in_result_fn::PANIC_IN_RESULT_FN),
        LintId::of(panic_unimplemented::PANIC),
        LintId::of(panic_unimplemented::TODO),
        LintId::of(panic_unimplemented::UNIMPLEMENTED),
        LintId::of(panic_unimplemented::UNREACHABLE),
        LintId::of(pattern_type_mismatch::PATTERN_TYPE_MISMATCH),
        LintId::of(shadow::SHADOW_REUSE),
        LintId::of(shadow::SHADOW_SAME),
        LintId::of(strings::STRING_ADD),
        LintId::of(strings::STRING_TO_STRING),
        LintId::of(strings::STR_TO_STRING),
        LintId::of(types::RC_BUFFER),
        LintId::of(unnecessary_self_imports::UNNECESSARY_SELF_IMPORTS),
        LintId::of(unwrap_in_result::UNWRAP_IN_RESULT),
        LintId::of(verbose_file_reads::VERBOSE_FILE_READS),
        LintId::of(write::PRINT_STDERR),
        LintId::of(write::PRINT_STDOUT),
        LintId::of(write::USE_DEBUG),
    ]);

    store.register_group(true, "clippy::pedantic", Some("clippy_pedantic"), vec![
        LintId::of(attrs::INLINE_ALWAYS),
        LintId::of(await_holding_invalid::AWAIT_HOLDING_LOCK),
        LintId::of(await_holding_invalid::AWAIT_HOLDING_REFCELL_REF),
        LintId::of(bit_mask::VERBOSE_BIT_MASK),
        LintId::of(bytecount::NAIVE_BYTECOUNT),
        LintId::of(case_sensitive_file_extension_comparisons::CASE_SENSITIVE_FILE_EXTENSION_COMPARISONS),
        LintId::of(casts::CAST_LOSSLESS),
        LintId::of(casts::CAST_POSSIBLE_TRUNCATION),
        LintId::of(casts::CAST_POSSIBLE_WRAP),
        LintId::of(casts::CAST_PRECISION_LOSS),
        LintId::of(casts::CAST_PTR_ALIGNMENT),
        LintId::of(casts::CAST_SIGN_LOSS),
        LintId::of(casts::PTR_AS_PTR),
        LintId::of(checked_conversions::CHECKED_CONVERSIONS),
        LintId::of(copies::SAME_FUNCTIONS_IN_IF_CONDITION),
        LintId::of(copy_iterator::COPY_ITERATOR),
        LintId::of(default::DEFAULT_TRAIT_ACCESS),
        LintId::of(dereference::EXPLICIT_DEREF_METHODS),
        LintId::of(derive::EXPL_IMPL_CLONE_ON_COPY),
        LintId::of(derive::UNSAFE_DERIVE_DESERIALIZE),
        LintId::of(doc::DOC_MARKDOWN),
        LintId::of(doc::MISSING_ERRORS_DOC),
        LintId::of(doc::MISSING_PANICS_DOC),
        LintId::of(empty_enum::EMPTY_ENUM),
        LintId::of(enum_variants::MODULE_NAME_REPETITIONS),
        LintId::of(eta_reduction::REDUNDANT_CLOSURE_FOR_METHOD_CALLS),
        LintId::of(excessive_bools::FN_PARAMS_EXCESSIVE_BOOLS),
        LintId::of(excessive_bools::STRUCT_EXCESSIVE_BOOLS),
        LintId::of(functions::MUST_USE_CANDIDATE),
        LintId::of(functions::TOO_MANY_LINES),
        LintId::of(if_not_else::IF_NOT_ELSE),
        LintId::of(implicit_hasher::IMPLICIT_HASHER),
        LintId::of(implicit_saturating_sub::IMPLICIT_SATURATING_SUB),
        LintId::of(inconsistent_struct_constructor::INCONSISTENT_STRUCT_CONSTRUCTOR),
        LintId::of(infinite_iter::MAYBE_INFINITE_ITER),
        LintId::of(invalid_upcast_comparisons::INVALID_UPCAST_COMPARISONS),
        LintId::of(items_after_statements::ITEMS_AFTER_STATEMENTS),
        LintId::of(large_stack_arrays::LARGE_STACK_ARRAYS),
        LintId::of(let_underscore::LET_UNDERSCORE_DROP),
        LintId::of(literal_representation::LARGE_DIGIT_GROUPS),
        LintId::of(literal_representation::UNREADABLE_LITERAL),
        LintId::of(loops::EXPLICIT_INTO_ITER_LOOP),
        LintId::of(loops::EXPLICIT_ITER_LOOP),
        LintId::of(macro_use::MACRO_USE_IMPORTS),
        LintId::of(manual_ok_or::MANUAL_OK_OR),
        LintId::of(match_on_vec_items::MATCH_ON_VEC_ITEMS),
        LintId::of(matches::MATCH_BOOL),
        LintId::of(matches::MATCH_SAME_ARMS),
        LintId::of(matches::MATCH_WILDCARD_FOR_SINGLE_VARIANTS),
        LintId::of(matches::MATCH_WILD_ERR_ARM),
        LintId::of(matches::SINGLE_MATCH_ELSE),
        LintId::of(methods::CLONED_INSTEAD_OF_COPIED),
        LintId::of(methods::FILTER_MAP_NEXT),
        LintId::of(methods::FLAT_MAP_OPTION),
        LintId::of(methods::IMPLICIT_CLONE),
        LintId::of(methods::INEFFICIENT_TO_STRING),
        LintId::of(methods::MAP_FLATTEN),
        LintId::of(methods::MAP_UNWRAP_OR),
        LintId::of(misc::USED_UNDERSCORE_BINDING),
        LintId::of(misc_early::UNSEPARATED_LITERAL_SUFFIX),
        LintId::of(mut_mut::MUT_MUT),
        LintId::of(needless_bitwise_bool::NEEDLESS_BITWISE_BOOL),
        LintId::of(needless_borrow::REF_BINDING_TO_REFERENCE),
        LintId::of(needless_continue::NEEDLESS_CONTINUE),
        LintId::of(needless_for_each::NEEDLESS_FOR_EACH),
        LintId::of(needless_pass_by_value::NEEDLESS_PASS_BY_VALUE),
        LintId::of(non_expressive_names::SIMILAR_NAMES),
        LintId::of(option_if_let_else::OPTION_IF_LET_ELSE),
        LintId::of(pass_by_ref_or_value::LARGE_TYPES_PASSED_BY_VALUE),
        LintId::of(pass_by_ref_or_value::TRIVIALLY_COPY_PASS_BY_REF),
        LintId::of(ranges::RANGE_MINUS_ONE),
        LintId::of(ranges::RANGE_PLUS_ONE),
        LintId::of(redundant_else::REDUNDANT_ELSE),
        LintId::of(ref_option_ref::REF_OPTION_REF),
        LintId::of(semicolon_if_nothing_returned::SEMICOLON_IF_NOTHING_RETURNED),
        LintId::of(shadow::SHADOW_UNRELATED),
        LintId::of(strings::STRING_ADD_ASSIGN),
        LintId::of(trait_bounds::TRAIT_DUPLICATION_IN_BOUNDS),
        LintId::of(trait_bounds::TYPE_REPETITION_IN_BOUNDS),
        LintId::of(transmute::TRANSMUTE_PTR_TO_PTR),
        LintId::of(types::LINKEDLIST),
        LintId::of(types::OPTION_OPTION),
        LintId::of(unicode::NON_ASCII_LITERAL),
        LintId::of(unicode::UNICODE_NOT_NFC),
        LintId::of(unit_types::LET_UNIT_VALUE),
        LintId::of(unnecessary_wraps::UNNECESSARY_WRAPS),
        LintId::of(unnested_or_patterns::UNNESTED_OR_PATTERNS),
        LintId::of(unused_async::UNUSED_ASYNC),
        LintId::of(unused_self::UNUSED_SELF),
        LintId::of(wildcard_imports::ENUM_GLOB_USE),
        LintId::of(wildcard_imports::WILDCARD_IMPORTS),
        LintId::of(zero_sized_map_values::ZERO_SIZED_MAP_VALUES),
    ]);

    #[cfg(feature = "internal-lints")]
    store.register_group(true, "clippy::internal", Some("clippy_internal"), vec![
        LintId::of(utils::internal_lints::CLIPPY_LINTS_INTERNAL),
        LintId::of(utils::internal_lints::COLLAPSIBLE_SPAN_LINT_CALLS),
        LintId::of(utils::internal_lints::COMPILER_LINT_FUNCTIONS),
        LintId::of(utils::internal_lints::DEFAULT_LINT),
        LintId::of(utils::internal_lints::IF_CHAIN_STYLE),
        LintId::of(utils::internal_lints::INTERNING_DEFINED_SYMBOL),
        LintId::of(utils::internal_lints::INVALID_PATHS),
        LintId::of(utils::internal_lints::LINT_WITHOUT_LINT_PASS),
        LintId::of(utils::internal_lints::MATCH_TYPE_ON_DIAGNOSTIC_ITEM),
        LintId::of(utils::internal_lints::OUTER_EXPN_EXPN_DATA),
        LintId::of(utils::internal_lints::PRODUCE_ICE),
        LintId::of(utils::internal_lints::UNNECESSARY_SYMBOL_STR),
    ]);

    store.register_group(true, "clippy::all", Some("clippy"), vec![
        LintId::of(absurd_extreme_comparisons::ABSURD_EXTREME_COMPARISONS),
        LintId::of(approx_const::APPROX_CONSTANT),
        LintId::of(assertions_on_constants::ASSERTIONS_ON_CONSTANTS),
        LintId::of(assign_ops::ASSIGN_OP_PATTERN),
        LintId::of(assign_ops::MISREFACTORED_ASSIGN_OP),
        LintId::of(async_yields_async::ASYNC_YIELDS_ASYNC),
        LintId::of(atomic_ordering::INVALID_ATOMIC_ORDERING),
        LintId::of(attrs::BLANKET_CLIPPY_RESTRICTION_LINTS),
        LintId::of(attrs::DEPRECATED_CFG_ATTR),
        LintId::of(attrs::DEPRECATED_SEMVER),
        LintId::of(attrs::MISMATCHED_TARGET_OS),
        LintId::of(attrs::USELESS_ATTRIBUTE),
        LintId::of(bit_mask::BAD_BIT_MASK),
        LintId::of(bit_mask::INEFFECTIVE_BIT_MASK),
        LintId::of(blacklisted_name::BLACKLISTED_NAME),
        LintId::of(blocks_in_if_conditions::BLOCKS_IN_IF_CONDITIONS),
        LintId::of(bool_assert_comparison::BOOL_ASSERT_COMPARISON),
        LintId::of(booleans::LOGIC_BUG),
        LintId::of(booleans::NONMINIMAL_BOOL),
        LintId::of(casts::CAST_REF_TO_MUT),
        LintId::of(casts::CHAR_LIT_AS_U8),
        LintId::of(casts::FN_TO_NUMERIC_CAST),
        LintId::of(casts::FN_TO_NUMERIC_CAST_WITH_TRUNCATION),
        LintId::of(casts::UNNECESSARY_CAST),
        LintId::of(collapsible_if::COLLAPSIBLE_ELSE_IF),
        LintId::of(collapsible_if::COLLAPSIBLE_IF),
        LintId::of(collapsible_match::COLLAPSIBLE_MATCH),
        LintId::of(comparison_chain::COMPARISON_CHAIN),
        LintId::of(copies::BRANCHES_SHARING_CODE),
        LintId::of(copies::IFS_SAME_COND),
        LintId::of(copies::IF_SAME_THEN_ELSE),
        LintId::of(default::FIELD_REASSIGN_WITH_DEFAULT),
        LintId::of(derive::DERIVE_HASH_XOR_EQ),
        LintId::of(derive::DERIVE_ORD_XOR_PARTIAL_ORD),
        LintId::of(doc::MISSING_SAFETY_DOC),
        LintId::of(doc::NEEDLESS_DOCTEST_MAIN),
        LintId::of(double_comparison::DOUBLE_COMPARISONS),
        LintId::of(double_parens::DOUBLE_PARENS),
        LintId::of(drop_forget_ref::DROP_COPY),
        LintId::of(drop_forget_ref::DROP_REF),
        LintId::of(drop_forget_ref::FORGET_COPY),
        LintId::of(drop_forget_ref::FORGET_REF),
        LintId::of(duration_subsec::DURATION_SUBSEC),
        LintId::of(entry::MAP_ENTRY),
        LintId::of(enum_clike::ENUM_CLIKE_UNPORTABLE_VARIANT),
        LintId::of(enum_variants::ENUM_VARIANT_NAMES),
        LintId::of(enum_variants::MODULE_INCEPTION),
        LintId::of(eq_op::EQ_OP),
        LintId::of(eq_op::OP_REF),
        LintId::of(erasing_op::ERASING_OP),
        LintId::of(escape::BOXED_LOCAL),
        LintId::of(eta_reduction::REDUNDANT_CLOSURE),
        LintId::of(eval_order_dependence::DIVERGING_SUB_EXPRESSION),
        LintId::of(eval_order_dependence::EVAL_ORDER_DEPENDENCE),
        LintId::of(explicit_write::EXPLICIT_WRITE),
        LintId::of(float_equality_without_abs::FLOAT_EQUALITY_WITHOUT_ABS),
        LintId::of(float_literal::EXCESSIVE_PRECISION),
        LintId::of(format::USELESS_FORMAT),
        LintId::of(formatting::POSSIBLE_MISSING_COMMA),
        LintId::of(formatting::SUSPICIOUS_ASSIGNMENT_FORMATTING),
        LintId::of(formatting::SUSPICIOUS_ELSE_FORMATTING),
        LintId::of(formatting::SUSPICIOUS_UNARY_OP_FORMATTING),
        LintId::of(from_over_into::FROM_OVER_INTO),
        LintId::of(from_str_radix_10::FROM_STR_RADIX_10),
        LintId::of(functions::DOUBLE_MUST_USE),
        LintId::of(functions::MUST_USE_UNIT),
        LintId::of(functions::NOT_UNSAFE_PTR_ARG_DEREF),
        LintId::of(functions::RESULT_UNIT_ERR),
        LintId::of(functions::TOO_MANY_ARGUMENTS),
        LintId::of(get_last_with_len::GET_LAST_WITH_LEN),
        LintId::of(identity_op::IDENTITY_OP),
        LintId::of(if_let_mutex::IF_LET_MUTEX),
        LintId::of(if_let_some_result::IF_LET_SOME_RESULT),
        LintId::of(indexing_slicing::OUT_OF_BOUNDS_INDEXING),
        LintId::of(infinite_iter::INFINITE_ITER),
        LintId::of(inherent_to_string::INHERENT_TO_STRING),
        LintId::of(inherent_to_string::INHERENT_TO_STRING_SHADOW_DISPLAY),
        LintId::of(inline_fn_without_body::INLINE_FN_WITHOUT_BODY),
        LintId::of(int_plus_one::INT_PLUS_ONE),
        LintId::of(large_const_arrays::LARGE_CONST_ARRAYS),
        LintId::of(large_enum_variant::LARGE_ENUM_VARIANT),
        LintId::of(len_zero::COMPARISON_TO_EMPTY),
        LintId::of(len_zero::LEN_WITHOUT_IS_EMPTY),
        LintId::of(len_zero::LEN_ZERO),
        LintId::of(let_underscore::LET_UNDERSCORE_LOCK),
        LintId::of(lifetimes::EXTRA_UNUSED_LIFETIMES),
        LintId::of(lifetimes::NEEDLESS_LIFETIMES),
        LintId::of(literal_representation::INCONSISTENT_DIGIT_GROUPING),
        LintId::of(literal_representation::MISTYPED_LITERAL_SUFFIXES),
        LintId::of(literal_representation::UNUSUAL_BYTE_GROUPINGS),
        LintId::of(loops::EMPTY_LOOP),
        LintId::of(loops::EXPLICIT_COUNTER_LOOP),
        LintId::of(loops::FOR_KV_MAP),
        LintId::of(loops::FOR_LOOPS_OVER_FALLIBLES),
        LintId::of(loops::ITER_NEXT_LOOP),
        LintId::of(loops::MANUAL_FLATTEN),
        LintId::of(loops::MANUAL_MEMCPY),
        LintId::of(loops::MUT_RANGE_BOUND),
        LintId::of(loops::NEEDLESS_COLLECT),
        LintId::of(loops::NEEDLESS_RANGE_LOOP),
        LintId::of(loops::NEVER_LOOP),
        LintId::of(loops::SAME_ITEM_PUSH),
        LintId::of(loops::SINGLE_ELEMENT_LOOP),
        LintId::of(loops::WHILE_IMMUTABLE_CONDITION),
        LintId::of(loops::WHILE_LET_LOOP),
        LintId::of(loops::WHILE_LET_ON_ITERATOR),
        LintId::of(main_recursion::MAIN_RECURSION),
        LintId::of(manual_async_fn::MANUAL_ASYNC_FN),
        LintId::of(manual_map::MANUAL_MAP),
        LintId::of(manual_non_exhaustive::MANUAL_NON_EXHAUSTIVE),
        LintId::of(manual_strip::MANUAL_STRIP),
        LintId::of(manual_unwrap_or::MANUAL_UNWRAP_OR),
        LintId::of(map_clone::MAP_CLONE),
        LintId::of(map_unit_fn::OPTION_MAP_UNIT_FN),
        LintId::of(map_unit_fn::RESULT_MAP_UNIT_FN),
        LintId::of(matches::INFALLIBLE_DESTRUCTURING_MATCH),
        LintId::of(matches::MATCH_AS_REF),
        LintId::of(matches::MATCH_LIKE_MATCHES_MACRO),
        LintId::of(matches::MATCH_OVERLAPPING_ARM),
        LintId::of(matches::MATCH_REF_PATS),
        LintId::of(matches::MATCH_SINGLE_BINDING),
        LintId::of(matches::REDUNDANT_PATTERN_MATCHING),
        LintId::of(matches::SINGLE_MATCH),
        LintId::of(matches::WILDCARD_IN_OR_PATTERNS),
        LintId::of(mem_discriminant::MEM_DISCRIMINANT_NON_ENUM),
        LintId::of(mem_replace::MEM_REPLACE_OPTION_WITH_NONE),
        LintId::of(mem_replace::MEM_REPLACE_WITH_DEFAULT),
        LintId::of(mem_replace::MEM_REPLACE_WITH_UNINIT),
        LintId::of(methods::APPEND_INSTEAD_OF_EXTEND),
        LintId::of(methods::BIND_INSTEAD_OF_MAP),
        LintId::of(methods::BYTES_NTH),
        LintId::of(methods::CHARS_LAST_CMP),
        LintId::of(methods::CHARS_NEXT_CMP),
        LintId::of(methods::CLONE_DOUBLE_REF),
        LintId::of(methods::CLONE_ON_COPY),
        LintId::of(methods::EXPECT_FUN_CALL),
        LintId::of(methods::FILTER_MAP_IDENTITY),
        LintId::of(methods::FILTER_NEXT),
        LintId::of(methods::FLAT_MAP_IDENTITY),
        LintId::of(methods::FROM_ITER_INSTEAD_OF_COLLECT),
        LintId::of(methods::INSPECT_FOR_EACH),
        LintId::of(methods::INTO_ITER_ON_REF),
        LintId::of(methods::ITERATOR_STEP_BY_ZERO),
        LintId::of(methods::ITER_CLONED_COLLECT),
        LintId::of(methods::ITER_COUNT),
        LintId::of(methods::ITER_NEXT_SLICE),
        LintId::of(methods::ITER_NTH),
        LintId::of(methods::ITER_NTH_ZERO),
        LintId::of(methods::ITER_SKIP_NEXT),
        LintId::of(methods::MANUAL_FILTER_MAP),
        LintId::of(methods::MANUAL_FIND_MAP),
        LintId::of(methods::MANUAL_SATURATING_ARITHMETIC),
        LintId::of(methods::MANUAL_STR_REPEAT),
        LintId::of(methods::MAP_COLLECT_RESULT_UNIT),
        LintId::of(methods::MAP_IDENTITY),
        LintId::of(methods::NEW_RET_NO_SELF),
        LintId::of(methods::OK_EXPECT),
        LintId::of(methods::OPTION_AS_REF_DEREF),
        LintId::of(methods::OPTION_FILTER_MAP),
        LintId::of(methods::OPTION_MAP_OR_NONE),
        LintId::of(methods::OR_FUN_CALL),
        LintId::of(methods::RESULT_MAP_OR_INTO_OPTION),
        LintId::of(methods::SEARCH_IS_SOME),
        LintId::of(methods::SHOULD_IMPLEMENT_TRAIT),
        LintId::of(methods::SINGLE_CHAR_ADD_STR),
        LintId::of(methods::SINGLE_CHAR_PATTERN),
        LintId::of(methods::SKIP_WHILE_NEXT),
        LintId::of(methods::STRING_EXTEND_CHARS),
        LintId::of(methods::SUSPICIOUS_MAP),
        LintId::of(methods::SUSPICIOUS_SPLITN),
        LintId::of(methods::UNINIT_ASSUMED_INIT),
        LintId::of(methods::UNNECESSARY_FILTER_MAP),
        LintId::of(methods::UNNECESSARY_FOLD),
        LintId::of(methods::UNNECESSARY_LAZY_EVALUATIONS),
        LintId::of(methods::USELESS_ASREF),
        LintId::of(methods::WRONG_SELF_CONVENTION),
        LintId::of(methods::ZST_OFFSET),
        LintId::of(minmax::MIN_MAX),
        LintId::of(misc::CMP_NAN),
        LintId::of(misc::CMP_OWNED),
        LintId::of(misc::FLOAT_CMP),
        LintId::of(misc::MODULO_ONE),
        LintId::of(misc::SHORT_CIRCUIT_STATEMENT),
        LintId::of(misc::TOPLEVEL_REF_ARG),
        LintId::of(misc::ZERO_PTR),
        LintId::of(misc_early::BUILTIN_TYPE_SHADOW),
        LintId::of(misc_early::DOUBLE_NEG),
        LintId::of(misc_early::DUPLICATE_UNDERSCORE_ARGUMENT),
        LintId::of(misc_early::MIXED_CASE_HEX_LITERALS),
        LintId::of(misc_early::REDUNDANT_PATTERN),
        LintId::of(misc_early::UNNEEDED_WILDCARD_PATTERN),
        LintId::of(misc_early::ZERO_PREFIXED_LITERAL),
        LintId::of(mut_key::MUTABLE_KEY_TYPE),
        LintId::of(mut_mutex_lock::MUT_MUTEX_LOCK),
        LintId::of(mut_reference::UNNECESSARY_MUT_PASSED),
        LintId::of(mutex_atomic::MUTEX_ATOMIC),
        LintId::of(needless_arbitrary_self_type::NEEDLESS_ARBITRARY_SELF_TYPE),
        LintId::of(needless_bool::BOOL_COMPARISON),
        LintId::of(needless_bool::NEEDLESS_BOOL),
        LintId::of(needless_borrow::NEEDLESS_BORROW),
        LintId::of(needless_borrowed_ref::NEEDLESS_BORROWED_REFERENCE),
        LintId::of(needless_question_mark::NEEDLESS_QUESTION_MARK),
        LintId::of(needless_update::NEEDLESS_UPDATE),
        LintId::of(neg_cmp_op_on_partial_ord::NEG_CMP_OP_ON_PARTIAL_ORD),
        LintId::of(neg_multiply::NEG_MULTIPLY),
        LintId::of(new_without_default::NEW_WITHOUT_DEFAULT),
        LintId::of(no_effect::NO_EFFECT),
        LintId::of(no_effect::UNNECESSARY_OPERATION),
        LintId::of(non_copy_const::BORROW_INTERIOR_MUTABLE_CONST),
        LintId::of(non_copy_const::DECLARE_INTERIOR_MUTABLE_CONST),
        LintId::of(non_expressive_names::JUST_UNDERSCORES_AND_DIGITS),
        LintId::of(non_expressive_names::MANY_SINGLE_CHAR_NAMES),
        LintId::of(non_octal_unix_permissions::NON_OCTAL_UNIX_PERMISSIONS),
        LintId::of(open_options::NONSENSICAL_OPEN_OPTIONS),
        LintId::of(option_env_unwrap::OPTION_ENV_UNWRAP),
        LintId::of(overflow_check_conditional::OVERFLOW_CHECK_CONDITIONAL),
        LintId::of(partialeq_ne_impl::PARTIALEQ_NE_IMPL),
        LintId::of(precedence::PRECEDENCE),
        LintId::of(ptr::CMP_NULL),
        LintId::of(ptr::INVALID_NULL_PTR_USAGE),
        LintId::of(ptr::MUT_FROM_REF),
        LintId::of(ptr::PTR_ARG),
        LintId::of(ptr_eq::PTR_EQ),
        LintId::of(ptr_offset_with_cast::PTR_OFFSET_WITH_CAST),
        LintId::of(question_mark::QUESTION_MARK),
        LintId::of(ranges::MANUAL_RANGE_CONTAINS),
        LintId::of(ranges::RANGE_ZIP_WITH_LEN),
        LintId::of(ranges::REVERSED_EMPTY_RANGES),
        LintId::of(redundant_clone::REDUNDANT_CLONE),
        LintId::of(redundant_closure_call::REDUNDANT_CLOSURE_CALL),
        LintId::of(redundant_field_names::REDUNDANT_FIELD_NAMES),
        LintId::of(redundant_slicing::REDUNDANT_SLICING),
        LintId::of(redundant_static_lifetimes::REDUNDANT_STATIC_LIFETIMES),
        LintId::of(reference::DEREF_ADDROF),
        LintId::of(reference::REF_IN_DEREF),
        LintId::of(regex::INVALID_REGEX),
        LintId::of(repeat_once::REPEAT_ONCE),
        LintId::of(returns::LET_AND_RETURN),
        LintId::of(returns::NEEDLESS_RETURN),
        LintId::of(self_assignment::SELF_ASSIGNMENT),
        LintId::of(serde_api::SERDE_API_MISUSE),
        LintId::of(single_component_path_imports::SINGLE_COMPONENT_PATH_IMPORTS),
        LintId::of(size_of_in_element_count::SIZE_OF_IN_ELEMENT_COUNT),
        LintId::of(slow_vector_initialization::SLOW_VECTOR_INITIALIZATION),
        LintId::of(stable_sort_primitive::STABLE_SORT_PRIMITIVE),
        LintId::of(strings::STRING_FROM_UTF8_AS_BYTES),
        LintId::of(suspicious_trait_impl::SUSPICIOUS_ARITHMETIC_IMPL),
        LintId::of(suspicious_trait_impl::SUSPICIOUS_OP_ASSIGN_IMPL),
        LintId::of(swap::ALMOST_SWAPPED),
        LintId::of(swap::MANUAL_SWAP),
        LintId::of(tabs_in_doc_comments::TABS_IN_DOC_COMMENTS),
        LintId::of(temporary_assignment::TEMPORARY_ASSIGNMENT),
        LintId::of(to_digit_is_some::TO_DIGIT_IS_SOME),
        LintId::of(to_string_in_display::TO_STRING_IN_DISPLAY),
        LintId::of(transmute::CROSSPOINTER_TRANSMUTE),
        LintId::of(transmute::TRANSMUTES_EXPRESSIBLE_AS_PTR_CASTS),
        LintId::of(transmute::TRANSMUTE_BYTES_TO_STR),
        LintId::of(transmute::TRANSMUTE_FLOAT_TO_INT),
        LintId::of(transmute::TRANSMUTE_INT_TO_BOOL),
        LintId::of(transmute::TRANSMUTE_INT_TO_CHAR),
        LintId::of(transmute::TRANSMUTE_INT_TO_FLOAT),
        LintId::of(transmute::TRANSMUTE_PTR_TO_REF),
        LintId::of(transmute::UNSOUND_COLLECTION_TRANSMUTE),
        LintId::of(transmute::WRONG_TRANSMUTE),
        LintId::of(transmuting_null::TRANSMUTING_NULL),
        LintId::of(try_err::TRY_ERR),
        LintId::of(types::BORROWED_BOX),
        LintId::of(types::BOX_VEC),
        LintId::of(types::REDUNDANT_ALLOCATION),
        LintId::of(types::TYPE_COMPLEXITY),
        LintId::of(types::VEC_BOX),
        LintId::of(undropped_manually_drops::UNDROPPED_MANUALLY_DROPS),
        LintId::of(unicode::INVISIBLE_CHARACTERS),
        LintId::of(unit_return_expecting_ord::UNIT_RETURN_EXPECTING_ORD),
        LintId::of(unit_types::UNIT_ARG),
        LintId::of(unit_types::UNIT_CMP),
        LintId::of(unnamed_address::FN_ADDRESS_COMPARISONS),
        LintId::of(unnamed_address::VTABLE_ADDRESS_COMPARISONS),
        LintId::of(unnecessary_sort_by::UNNECESSARY_SORT_BY),
        LintId::of(unsafe_removed_from_name::UNSAFE_REMOVED_FROM_NAME),
        LintId::of(unused_io_amount::UNUSED_IO_AMOUNT),
        LintId::of(unused_unit::UNUSED_UNIT),
        LintId::of(unwrap::PANICKING_UNWRAP),
        LintId::of(unwrap::UNNECESSARY_UNWRAP),
        LintId::of(upper_case_acronyms::UPPER_CASE_ACRONYMS),
        LintId::of(useless_conversion::USELESS_CONVERSION),
        LintId::of(vec::USELESS_VEC),
        LintId::of(vec_init_then_push::VEC_INIT_THEN_PUSH),
        LintId::of(vec_resize_to_zero::VEC_RESIZE_TO_ZERO),
        LintId::of(write::PRINTLN_EMPTY_STRING),
        LintId::of(write::PRINT_LITERAL),
        LintId::of(write::PRINT_WITH_NEWLINE),
        LintId::of(write::WRITELN_EMPTY_STRING),
        LintId::of(write::WRITE_LITERAL),
        LintId::of(write::WRITE_WITH_NEWLINE),
        LintId::of(zero_div_zero::ZERO_DIVIDED_BY_ZERO),
    ]);

    store.register_group(true, "clippy::style", Some("clippy_style"), vec![
        LintId::of(assertions_on_constants::ASSERTIONS_ON_CONSTANTS),
        LintId::of(assign_ops::ASSIGN_OP_PATTERN),
        LintId::of(attrs::BLANKET_CLIPPY_RESTRICTION_LINTS),
        LintId::of(blacklisted_name::BLACKLISTED_NAME),
        LintId::of(blocks_in_if_conditions::BLOCKS_IN_IF_CONDITIONS),
        LintId::of(bool_assert_comparison::BOOL_ASSERT_COMPARISON),
        LintId::of(casts::FN_TO_NUMERIC_CAST),
        LintId::of(casts::FN_TO_NUMERIC_CAST_WITH_TRUNCATION),
        LintId::of(collapsible_if::COLLAPSIBLE_ELSE_IF),
        LintId::of(collapsible_if::COLLAPSIBLE_IF),
        LintId::of(collapsible_match::COLLAPSIBLE_MATCH),
        LintId::of(comparison_chain::COMPARISON_CHAIN),
        LintId::of(default::FIELD_REASSIGN_WITH_DEFAULT),
        LintId::of(doc::MISSING_SAFETY_DOC),
        LintId::of(doc::NEEDLESS_DOCTEST_MAIN),
        LintId::of(enum_variants::ENUM_VARIANT_NAMES),
        LintId::of(enum_variants::MODULE_INCEPTION),
        LintId::of(eq_op::OP_REF),
        LintId::of(eta_reduction::REDUNDANT_CLOSURE),
        LintId::of(float_literal::EXCESSIVE_PRECISION),
        LintId::of(formatting::SUSPICIOUS_ASSIGNMENT_FORMATTING),
        LintId::of(formatting::SUSPICIOUS_ELSE_FORMATTING),
        LintId::of(formatting::SUSPICIOUS_UNARY_OP_FORMATTING),
        LintId::of(from_over_into::FROM_OVER_INTO),
        LintId::of(from_str_radix_10::FROM_STR_RADIX_10),
        LintId::of(functions::DOUBLE_MUST_USE),
        LintId::of(functions::MUST_USE_UNIT),
        LintId::of(functions::RESULT_UNIT_ERR),
        LintId::of(if_let_some_result::IF_LET_SOME_RESULT),
        LintId::of(inherent_to_string::INHERENT_TO_STRING),
        LintId::of(len_zero::COMPARISON_TO_EMPTY),
        LintId::of(len_zero::LEN_WITHOUT_IS_EMPTY),
        LintId::of(len_zero::LEN_ZERO),
        LintId::of(literal_representation::INCONSISTENT_DIGIT_GROUPING),
        LintId::of(literal_representation::UNUSUAL_BYTE_GROUPINGS),
        LintId::of(loops::EMPTY_LOOP),
        LintId::of(loops::FOR_KV_MAP),
        LintId::of(loops::NEEDLESS_RANGE_LOOP),
        LintId::of(loops::SAME_ITEM_PUSH),
        LintId::of(loops::WHILE_LET_ON_ITERATOR),
        LintId::of(main_recursion::MAIN_RECURSION),
        LintId::of(manual_async_fn::MANUAL_ASYNC_FN),
        LintId::of(manual_map::MANUAL_MAP),
        LintId::of(manual_non_exhaustive::MANUAL_NON_EXHAUSTIVE),
        LintId::of(map_clone::MAP_CLONE),
        LintId::of(matches::INFALLIBLE_DESTRUCTURING_MATCH),
        LintId::of(matches::MATCH_LIKE_MATCHES_MACRO),
        LintId::of(matches::MATCH_OVERLAPPING_ARM),
        LintId::of(matches::MATCH_REF_PATS),
        LintId::of(matches::REDUNDANT_PATTERN_MATCHING),
        LintId::of(matches::SINGLE_MATCH),
        LintId::of(mem_replace::MEM_REPLACE_OPTION_WITH_NONE),
        LintId::of(mem_replace::MEM_REPLACE_WITH_DEFAULT),
        LintId::of(methods::BYTES_NTH),
        LintId::of(methods::CHARS_LAST_CMP),
        LintId::of(methods::CHARS_NEXT_CMP),
        LintId::of(methods::FROM_ITER_INSTEAD_OF_COLLECT),
        LintId::of(methods::INTO_ITER_ON_REF),
        LintId::of(methods::ITER_CLONED_COLLECT),
        LintId::of(methods::ITER_NEXT_SLICE),
        LintId::of(methods::ITER_NTH_ZERO),
        LintId::of(methods::ITER_SKIP_NEXT),
        LintId::of(methods::MANUAL_SATURATING_ARITHMETIC),
        LintId::of(methods::MAP_COLLECT_RESULT_UNIT),
        LintId::of(methods::NEW_RET_NO_SELF),
        LintId::of(methods::OK_EXPECT),
        LintId::of(methods::OPTION_MAP_OR_NONE),
        LintId::of(methods::RESULT_MAP_OR_INTO_OPTION),
        LintId::of(methods::SHOULD_IMPLEMENT_TRAIT),
        LintId::of(methods::SINGLE_CHAR_ADD_STR),
        LintId::of(methods::STRING_EXTEND_CHARS),
        LintId::of(methods::UNNECESSARY_FOLD),
        LintId::of(methods::UNNECESSARY_LAZY_EVALUATIONS),
        LintId::of(methods::WRONG_SELF_CONVENTION),
        LintId::of(misc::TOPLEVEL_REF_ARG),
        LintId::of(misc::ZERO_PTR),
        LintId::of(misc_early::BUILTIN_TYPE_SHADOW),
        LintId::of(misc_early::DOUBLE_NEG),
        LintId::of(misc_early::DUPLICATE_UNDERSCORE_ARGUMENT),
        LintId::of(misc_early::MIXED_CASE_HEX_LITERALS),
        LintId::of(misc_early::REDUNDANT_PATTERN),
        LintId::of(mut_mutex_lock::MUT_MUTEX_LOCK),
        LintId::of(mut_reference::UNNECESSARY_MUT_PASSED),
        LintId::of(needless_borrow::NEEDLESS_BORROW),
        LintId::of(neg_multiply::NEG_MULTIPLY),
        LintId::of(new_without_default::NEW_WITHOUT_DEFAULT),
        LintId::of(non_copy_const::BORROW_INTERIOR_MUTABLE_CONST),
        LintId::of(non_copy_const::DECLARE_INTERIOR_MUTABLE_CONST),
        LintId::of(non_expressive_names::JUST_UNDERSCORES_AND_DIGITS),
        LintId::of(non_expressive_names::MANY_SINGLE_CHAR_NAMES),
        LintId::of(ptr::CMP_NULL),
        LintId::of(ptr::PTR_ARG),
        LintId::of(ptr_eq::PTR_EQ),
        LintId::of(question_mark::QUESTION_MARK),
        LintId::of(ranges::MANUAL_RANGE_CONTAINS),
        LintId::of(redundant_field_names::REDUNDANT_FIELD_NAMES),
        LintId::of(redundant_static_lifetimes::REDUNDANT_STATIC_LIFETIMES),
        LintId::of(returns::LET_AND_RETURN),
        LintId::of(returns::NEEDLESS_RETURN),
        LintId::of(single_component_path_imports::SINGLE_COMPONENT_PATH_IMPORTS),
        LintId::of(tabs_in_doc_comments::TABS_IN_DOC_COMMENTS),
        LintId::of(to_digit_is_some::TO_DIGIT_IS_SOME),
        LintId::of(try_err::TRY_ERR),
        LintId::of(unsafe_removed_from_name::UNSAFE_REMOVED_FROM_NAME),
        LintId::of(unused_unit::UNUSED_UNIT),
        LintId::of(upper_case_acronyms::UPPER_CASE_ACRONYMS),
        LintId::of(write::PRINTLN_EMPTY_STRING),
        LintId::of(write::PRINT_LITERAL),
        LintId::of(write::PRINT_WITH_NEWLINE),
        LintId::of(write::WRITELN_EMPTY_STRING),
        LintId::of(write::WRITE_LITERAL),
        LintId::of(write::WRITE_WITH_NEWLINE),
    ]);

    store.register_group(true, "clippy::complexity", Some("clippy_complexity"), vec![
        LintId::of(assign_ops::MISREFACTORED_ASSIGN_OP),
        LintId::of(attrs::DEPRECATED_CFG_ATTR),
        LintId::of(booleans::NONMINIMAL_BOOL),
        LintId::of(casts::CHAR_LIT_AS_U8),
        LintId::of(casts::UNNECESSARY_CAST),
        LintId::of(copies::BRANCHES_SHARING_CODE),
        LintId::of(double_comparison::DOUBLE_COMPARISONS),
        LintId::of(double_parens::DOUBLE_PARENS),
        LintId::of(duration_subsec::DURATION_SUBSEC),
        LintId::of(eval_order_dependence::DIVERGING_SUB_EXPRESSION),
        LintId::of(eval_order_dependence::EVAL_ORDER_DEPENDENCE),
        LintId::of(explicit_write::EXPLICIT_WRITE),
        LintId::of(format::USELESS_FORMAT),
        LintId::of(functions::TOO_MANY_ARGUMENTS),
        LintId::of(get_last_with_len::GET_LAST_WITH_LEN),
        LintId::of(identity_op::IDENTITY_OP),
        LintId::of(int_plus_one::INT_PLUS_ONE),
        LintId::of(lifetimes::EXTRA_UNUSED_LIFETIMES),
        LintId::of(lifetimes::NEEDLESS_LIFETIMES),
        LintId::of(loops::EXPLICIT_COUNTER_LOOP),
        LintId::of(loops::MANUAL_FLATTEN),
        LintId::of(loops::MUT_RANGE_BOUND),
        LintId::of(loops::SINGLE_ELEMENT_LOOP),
        LintId::of(loops::WHILE_LET_LOOP),
        LintId::of(manual_strip::MANUAL_STRIP),
        LintId::of(manual_unwrap_or::MANUAL_UNWRAP_OR),
        LintId::of(map_unit_fn::OPTION_MAP_UNIT_FN),
        LintId::of(map_unit_fn::RESULT_MAP_UNIT_FN),
        LintId::of(matches::MATCH_AS_REF),
        LintId::of(matches::MATCH_SINGLE_BINDING),
        LintId::of(matches::WILDCARD_IN_OR_PATTERNS),
        LintId::of(methods::BIND_INSTEAD_OF_MAP),
        LintId::of(methods::CLONE_ON_COPY),
        LintId::of(methods::FILTER_MAP_IDENTITY),
        LintId::of(methods::FILTER_NEXT),
        LintId::of(methods::FLAT_MAP_IDENTITY),
        LintId::of(methods::INSPECT_FOR_EACH),
        LintId::of(methods::ITER_COUNT),
        LintId::of(methods::MANUAL_FILTER_MAP),
        LintId::of(methods::MANUAL_FIND_MAP),
        LintId::of(methods::MAP_IDENTITY),
        LintId::of(methods::OPTION_AS_REF_DEREF),
        LintId::of(methods::OPTION_FILTER_MAP),
        LintId::of(methods::SEARCH_IS_SOME),
        LintId::of(methods::SKIP_WHILE_NEXT),
        LintId::of(methods::SUSPICIOUS_MAP),
        LintId::of(methods::UNNECESSARY_FILTER_MAP),
        LintId::of(methods::USELESS_ASREF),
        LintId::of(misc::SHORT_CIRCUIT_STATEMENT),
        LintId::of(misc_early::UNNEEDED_WILDCARD_PATTERN),
        LintId::of(misc_early::ZERO_PREFIXED_LITERAL),
        LintId::of(needless_arbitrary_self_type::NEEDLESS_ARBITRARY_SELF_TYPE),
        LintId::of(needless_bool::BOOL_COMPARISON),
        LintId::of(needless_bool::NEEDLESS_BOOL),
        LintId::of(needless_borrowed_ref::NEEDLESS_BORROWED_REFERENCE),
        LintId::of(needless_question_mark::NEEDLESS_QUESTION_MARK),
        LintId::of(needless_update::NEEDLESS_UPDATE),
        LintId::of(neg_cmp_op_on_partial_ord::NEG_CMP_OP_ON_PARTIAL_ORD),
        LintId::of(no_effect::NO_EFFECT),
        LintId::of(no_effect::UNNECESSARY_OPERATION),
        LintId::of(overflow_check_conditional::OVERFLOW_CHECK_CONDITIONAL),
        LintId::of(partialeq_ne_impl::PARTIALEQ_NE_IMPL),
        LintId::of(precedence::PRECEDENCE),
        LintId::of(ptr_offset_with_cast::PTR_OFFSET_WITH_CAST),
        LintId::of(ranges::RANGE_ZIP_WITH_LEN),
        LintId::of(redundant_closure_call::REDUNDANT_CLOSURE_CALL),
        LintId::of(redundant_slicing::REDUNDANT_SLICING),
        LintId::of(reference::DEREF_ADDROF),
        LintId::of(reference::REF_IN_DEREF),
        LintId::of(repeat_once::REPEAT_ONCE),
        LintId::of(strings::STRING_FROM_UTF8_AS_BYTES),
        LintId::of(swap::MANUAL_SWAP),
        LintId::of(temporary_assignment::TEMPORARY_ASSIGNMENT),
        LintId::of(transmute::CROSSPOINTER_TRANSMUTE),
        LintId::of(transmute::TRANSMUTES_EXPRESSIBLE_AS_PTR_CASTS),
        LintId::of(transmute::TRANSMUTE_BYTES_TO_STR),
        LintId::of(transmute::TRANSMUTE_FLOAT_TO_INT),
        LintId::of(transmute::TRANSMUTE_INT_TO_BOOL),
        LintId::of(transmute::TRANSMUTE_INT_TO_CHAR),
        LintId::of(transmute::TRANSMUTE_INT_TO_FLOAT),
        LintId::of(transmute::TRANSMUTE_PTR_TO_REF),
        LintId::of(types::BORROWED_BOX),
        LintId::of(types::TYPE_COMPLEXITY),
        LintId::of(types::VEC_BOX),
        LintId::of(unit_types::UNIT_ARG),
        LintId::of(unnecessary_sort_by::UNNECESSARY_SORT_BY),
        LintId::of(unwrap::UNNECESSARY_UNWRAP),
        LintId::of(useless_conversion::USELESS_CONVERSION),
        LintId::of(zero_div_zero::ZERO_DIVIDED_BY_ZERO),
    ]);

    store.register_group(true, "clippy::correctness", Some("clippy_correctness"), vec![
        LintId::of(absurd_extreme_comparisons::ABSURD_EXTREME_COMPARISONS),
        LintId::of(approx_const::APPROX_CONSTANT),
        LintId::of(async_yields_async::ASYNC_YIELDS_ASYNC),
        LintId::of(atomic_ordering::INVALID_ATOMIC_ORDERING),
        LintId::of(attrs::DEPRECATED_SEMVER),
        LintId::of(attrs::MISMATCHED_TARGET_OS),
        LintId::of(attrs::USELESS_ATTRIBUTE),
        LintId::of(bit_mask::BAD_BIT_MASK),
        LintId::of(bit_mask::INEFFECTIVE_BIT_MASK),
        LintId::of(booleans::LOGIC_BUG),
        LintId::of(casts::CAST_REF_TO_MUT),
        LintId::of(copies::IFS_SAME_COND),
        LintId::of(copies::IF_SAME_THEN_ELSE),
        LintId::of(derive::DERIVE_HASH_XOR_EQ),
        LintId::of(derive::DERIVE_ORD_XOR_PARTIAL_ORD),
        LintId::of(drop_forget_ref::DROP_COPY),
        LintId::of(drop_forget_ref::DROP_REF),
        LintId::of(drop_forget_ref::FORGET_COPY),
        LintId::of(drop_forget_ref::FORGET_REF),
        LintId::of(enum_clike::ENUM_CLIKE_UNPORTABLE_VARIANT),
        LintId::of(eq_op::EQ_OP),
        LintId::of(erasing_op::ERASING_OP),
        LintId::of(float_equality_without_abs::FLOAT_EQUALITY_WITHOUT_ABS),
        LintId::of(formatting::POSSIBLE_MISSING_COMMA),
        LintId::of(functions::NOT_UNSAFE_PTR_ARG_DEREF),
        LintId::of(if_let_mutex::IF_LET_MUTEX),
        LintId::of(indexing_slicing::OUT_OF_BOUNDS_INDEXING),
        LintId::of(infinite_iter::INFINITE_ITER),
        LintId::of(inherent_to_string::INHERENT_TO_STRING_SHADOW_DISPLAY),
        LintId::of(inline_fn_without_body::INLINE_FN_WITHOUT_BODY),
        LintId::of(let_underscore::LET_UNDERSCORE_LOCK),
        LintId::of(literal_representation::MISTYPED_LITERAL_SUFFIXES),
        LintId::of(loops::FOR_LOOPS_OVER_FALLIBLES),
        LintId::of(loops::ITER_NEXT_LOOP),
        LintId::of(loops::NEVER_LOOP),
        LintId::of(loops::WHILE_IMMUTABLE_CONDITION),
        LintId::of(mem_discriminant::MEM_DISCRIMINANT_NON_ENUM),
        LintId::of(mem_replace::MEM_REPLACE_WITH_UNINIT),
        LintId::of(methods::CLONE_DOUBLE_REF),
        LintId::of(methods::ITERATOR_STEP_BY_ZERO),
        LintId::of(methods::SUSPICIOUS_SPLITN),
        LintId::of(methods::UNINIT_ASSUMED_INIT),
        LintId::of(methods::ZST_OFFSET),
        LintId::of(minmax::MIN_MAX),
        LintId::of(misc::CMP_NAN),
        LintId::of(misc::FLOAT_CMP),
        LintId::of(misc::MODULO_ONE),
        LintId::of(mut_key::MUTABLE_KEY_TYPE),
        LintId::of(non_octal_unix_permissions::NON_OCTAL_UNIX_PERMISSIONS),
        LintId::of(open_options::NONSENSICAL_OPEN_OPTIONS),
        LintId::of(option_env_unwrap::OPTION_ENV_UNWRAP),
        LintId::of(ptr::INVALID_NULL_PTR_USAGE),
        LintId::of(ptr::MUT_FROM_REF),
        LintId::of(ranges::REVERSED_EMPTY_RANGES),
        LintId::of(regex::INVALID_REGEX),
        LintId::of(self_assignment::SELF_ASSIGNMENT),
        LintId::of(serde_api::SERDE_API_MISUSE),
        LintId::of(size_of_in_element_count::SIZE_OF_IN_ELEMENT_COUNT),
        LintId::of(suspicious_trait_impl::SUSPICIOUS_ARITHMETIC_IMPL),
        LintId::of(suspicious_trait_impl::SUSPICIOUS_OP_ASSIGN_IMPL),
        LintId::of(swap::ALMOST_SWAPPED),
        LintId::of(to_string_in_display::TO_STRING_IN_DISPLAY),
        LintId::of(transmute::UNSOUND_COLLECTION_TRANSMUTE),
        LintId::of(transmute::WRONG_TRANSMUTE),
        LintId::of(transmuting_null::TRANSMUTING_NULL),
        LintId::of(undropped_manually_drops::UNDROPPED_MANUALLY_DROPS),
        LintId::of(unicode::INVISIBLE_CHARACTERS),
        LintId::of(unit_return_expecting_ord::UNIT_RETURN_EXPECTING_ORD),
        LintId::of(unit_types::UNIT_CMP),
        LintId::of(unnamed_address::FN_ADDRESS_COMPARISONS),
        LintId::of(unnamed_address::VTABLE_ADDRESS_COMPARISONS),
        LintId::of(unused_io_amount::UNUSED_IO_AMOUNT),
        LintId::of(unwrap::PANICKING_UNWRAP),
        LintId::of(vec_resize_to_zero::VEC_RESIZE_TO_ZERO),
    ]);

    store.register_group(true, "clippy::perf", Some("clippy_perf"), vec![
        LintId::of(entry::MAP_ENTRY),
        LintId::of(escape::BOXED_LOCAL),
        LintId::of(large_const_arrays::LARGE_CONST_ARRAYS),
        LintId::of(large_enum_variant::LARGE_ENUM_VARIANT),
        LintId::of(loops::MANUAL_MEMCPY),
        LintId::of(loops::NEEDLESS_COLLECT),
<<<<<<< HEAD
=======
        LintId::of(methods::APPEND_INSTEAD_OF_EXTEND),
>>>>>>> 7c9da3c1
        LintId::of(methods::EXPECT_FUN_CALL),
        LintId::of(methods::ITER_NTH),
        LintId::of(methods::MANUAL_STR_REPEAT),
        LintId::of(methods::OR_FUN_CALL),
        LintId::of(methods::SINGLE_CHAR_PATTERN),
        LintId::of(misc::CMP_OWNED),
        LintId::of(mutex_atomic::MUTEX_ATOMIC),
        LintId::of(redundant_clone::REDUNDANT_CLONE),
        LintId::of(slow_vector_initialization::SLOW_VECTOR_INITIALIZATION),
        LintId::of(stable_sort_primitive::STABLE_SORT_PRIMITIVE),
        LintId::of(types::BOX_VEC),
        LintId::of(types::REDUNDANT_ALLOCATION),
        LintId::of(vec::USELESS_VEC),
        LintId::of(vec_init_then_push::VEC_INIT_THEN_PUSH),
    ]);
<<<<<<< HEAD

    store.register_group(true, "clippy::cargo", Some("clippy_cargo"), vec![
        LintId::of(cargo_common_metadata::CARGO_COMMON_METADATA),
        LintId::of(multiple_crate_versions::MULTIPLE_CRATE_VERSIONS),
        LintId::of(wildcard_dependencies::WILDCARD_DEPENDENCIES),
    ]);

    store.register_group(true, "clippy::nursery", Some("clippy_nursery"), vec![
        LintId::of(attrs::EMPTY_LINE_AFTER_OUTER_ATTR),
        LintId::of(cognitive_complexity::COGNITIVE_COMPLEXITY),
        LintId::of(disallowed_method::DISALLOWED_METHOD),
        LintId::of(fallible_impl_from::FALLIBLE_IMPL_FROM),
        LintId::of(floating_point_arithmetic::IMPRECISE_FLOPS),
        LintId::of(floating_point_arithmetic::SUBOPTIMAL_FLOPS),
        LintId::of(future_not_send::FUTURE_NOT_SEND),
        LintId::of(let_if_seq::USELESS_LET_IF_SEQ),
        LintId::of(missing_const_for_fn::MISSING_CONST_FOR_FN),
        LintId::of(mutable_debug_assertion::DEBUG_ASSERT_WITH_MUT_CALL),
        LintId::of(mutex_atomic::MUTEX_INTEGER),
        LintId::of(path_buf_push_overwrite::PATH_BUF_PUSH_OVERWRITE),
        LintId::of(redundant_pub_crate::REDUNDANT_PUB_CRATE),
        LintId::of(regex::TRIVIAL_REGEX),
        LintId::of(strings::STRING_LIT_AS_BYTES),
        LintId::of(suspicious_operation_groupings::SUSPICIOUS_OPERATION_GROUPINGS),
        LintId::of(transmute::USELESS_TRANSMUTE),
        LintId::of(use_self::USE_SELF),
    ]);

    #[cfg(feature = "metadata-collector-lint")]
    {
        if std::env::var("ENABLE_METADATA_COLLECTION").eq(&Ok("1".to_string())) {
            store.register_late_pass(|| box utils::internal_lints::metadata_collector::MetadataCollector::new());
            return;
        }
    }

    // all the internal lints
    #[cfg(feature = "internal-lints")]
    {
        store.register_early_pass(|| box utils::internal_lints::ClippyLintsInternal);
        store.register_early_pass(|| box utils::internal_lints::ProduceIce);
        store.register_late_pass(|| box utils::inspector::DeepCodeInspector);
        store.register_late_pass(|| box utils::internal_lints::CollapsibleCalls);
        store.register_late_pass(|| box utils::internal_lints::CompilerLintFunctions::new());
        store.register_late_pass(|| box utils::internal_lints::IfChainStyle);
        store.register_late_pass(|| box utils::internal_lints::InvalidPaths);
        store.register_late_pass(|| box utils::internal_lints::InterningDefinedSymbol::default());
        store.register_late_pass(|| box utils::internal_lints::LintWithoutLintPass::default());
        store.register_late_pass(|| box utils::internal_lints::MatchTypeOnDiagItem);
        store.register_late_pass(|| box utils::internal_lints::OuterExpnDataPass);
    }

    store.register_late_pass(|| box utils::author::Author);
    store.register_late_pass(|| box await_holding_invalid::AwaitHolding);
    store.register_late_pass(|| box serde_api::SerdeApi);
    let vec_box_size_threshold = conf.vec_box_size_threshold;
    let type_complexity_threshold = conf.type_complexity_threshold;
    store.register_late_pass(move || box types::Types::new(vec_box_size_threshold, type_complexity_threshold));
    store.register_late_pass(|| box booleans::NonminimalBool);
    store.register_late_pass(|| box needless_bitwise_bool::NeedlessBitwiseBool);
    store.register_late_pass(|| box eq_op::EqOp);
    store.register_late_pass(|| box enum_clike::UnportableVariant);
    store.register_late_pass(|| box float_literal::FloatLiteral);
    let verbose_bit_mask_threshold = conf.verbose_bit_mask_threshold;
    store.register_late_pass(move || box bit_mask::BitMask::new(verbose_bit_mask_threshold));
    store.register_late_pass(|| box ptr::Ptr);
    store.register_late_pass(|| box ptr_eq::PtrEq);
    store.register_late_pass(|| box needless_bool::NeedlessBool);
    store.register_late_pass(|| box needless_bool::BoolComparison);
    store.register_late_pass(|| box needless_for_each::NeedlessForEach);
    store.register_late_pass(|| box approx_const::ApproxConstant);
    store.register_late_pass(|| box misc::MiscLints);
    store.register_late_pass(|| box eta_reduction::EtaReduction);
    store.register_late_pass(|| box identity_op::IdentityOp);
    store.register_late_pass(|| box erasing_op::ErasingOp);
    store.register_late_pass(|| box mut_mut::MutMut);
    store.register_late_pass(|| box mut_reference::UnnecessaryMutPassed);
    store.register_late_pass(|| box len_zero::LenZero);
    store.register_late_pass(|| box attrs::Attributes);
    store.register_late_pass(|| box blocks_in_if_conditions::BlocksInIfConditions);
    store.register_late_pass(|| box collapsible_match::CollapsibleMatch);
    store.register_late_pass(|| box unicode::Unicode);
    store.register_late_pass(|| box unit_return_expecting_ord::UnitReturnExpectingOrd);
    store.register_late_pass(|| box strings::StringAdd);
    store.register_late_pass(|| box implicit_return::ImplicitReturn);
    store.register_late_pass(|| box implicit_saturating_sub::ImplicitSaturatingSub);
    store.register_late_pass(|| box default_numeric_fallback::DefaultNumericFallback);
    store.register_late_pass(|| box inconsistent_struct_constructor::InconsistentStructConstructor);
    store.register_late_pass(|| box non_octal_unix_permissions::NonOctalUnixPermissions);
    store.register_early_pass(|| box unnecessary_self_imports::UnnecessarySelfImports);

    let msrv = conf.msrv.as_ref().and_then(|s| {
        parse_msrv(s, None, None).or_else(|| {
            sess.err(&format!("error reading Clippy's configuration file. `{}` is not a valid Rust version", s));
            None
        })
    });

    let avoid_breaking_exported_api = conf.avoid_breaking_exported_api;
    store.register_late_pass(move || box methods::Methods::new(avoid_breaking_exported_api, msrv));
    store.register_late_pass(move || box matches::Matches::new(msrv));
    store.register_early_pass(move || box manual_non_exhaustive::ManualNonExhaustive::new(msrv));
    store.register_late_pass(move || box manual_strip::ManualStrip::new(msrv));
    store.register_early_pass(move || box redundant_static_lifetimes::RedundantStaticLifetimes::new(msrv));
    store.register_early_pass(move || box redundant_field_names::RedundantFieldNames::new(msrv));
    store.register_late_pass(move || box checked_conversions::CheckedConversions::new(msrv));
    store.register_late_pass(move || box mem_replace::MemReplace::new(msrv));
    store.register_late_pass(move || box ranges::Ranges::new(msrv));
    store.register_late_pass(move || box from_over_into::FromOverInto::new(msrv));
    store.register_late_pass(move || box use_self::UseSelf::new(msrv));
    store.register_late_pass(move || box missing_const_for_fn::MissingConstForFn::new(msrv));
    store.register_late_pass(move || box needless_question_mark::NeedlessQuestionMark);
    store.register_late_pass(move || box casts::Casts::new(msrv));
    store.register_early_pass(move || box unnested_or_patterns::UnnestedOrPatterns::new(msrv));

=======

    store.register_group(true, "clippy::cargo", Some("clippy_cargo"), vec![
        LintId::of(cargo_common_metadata::CARGO_COMMON_METADATA),
        LintId::of(multiple_crate_versions::MULTIPLE_CRATE_VERSIONS),
        LintId::of(wildcard_dependencies::WILDCARD_DEPENDENCIES),
    ]);

    store.register_group(true, "clippy::nursery", Some("clippy_nursery"), vec![
        LintId::of(attrs::EMPTY_LINE_AFTER_OUTER_ATTR),
        LintId::of(cognitive_complexity::COGNITIVE_COMPLEXITY),
        LintId::of(disallowed_method::DISALLOWED_METHOD),
        LintId::of(disallowed_type::DISALLOWED_TYPE),
        LintId::of(fallible_impl_from::FALLIBLE_IMPL_FROM),
        LintId::of(floating_point_arithmetic::IMPRECISE_FLOPS),
        LintId::of(floating_point_arithmetic::SUBOPTIMAL_FLOPS),
        LintId::of(future_not_send::FUTURE_NOT_SEND),
        LintId::of(let_if_seq::USELESS_LET_IF_SEQ),
        LintId::of(missing_const_for_fn::MISSING_CONST_FOR_FN),
        LintId::of(mutable_debug_assertion::DEBUG_ASSERT_WITH_MUT_CALL),
        LintId::of(mutex_atomic::MUTEX_INTEGER),
        LintId::of(path_buf_push_overwrite::PATH_BUF_PUSH_OVERWRITE),
        LintId::of(redundant_pub_crate::REDUNDANT_PUB_CRATE),
        LintId::of(regex::TRIVIAL_REGEX),
        LintId::of(strings::STRING_LIT_AS_BYTES),
        LintId::of(suspicious_operation_groupings::SUSPICIOUS_OPERATION_GROUPINGS),
        LintId::of(transmute::USELESS_TRANSMUTE),
        LintId::of(use_self::USE_SELF),
    ]);

    #[cfg(feature = "metadata-collector-lint")]
    {
        if std::env::var("ENABLE_METADATA_COLLECTION").eq(&Ok("1".to_string())) {
            store.register_late_pass(|| box utils::internal_lints::metadata_collector::MetadataCollector::new());
            return;
        }
    }

    // all the internal lints
    #[cfg(feature = "internal-lints")]
    {
        store.register_early_pass(|| box utils::internal_lints::ClippyLintsInternal);
        store.register_early_pass(|| box utils::internal_lints::ProduceIce);
        store.register_late_pass(|| box utils::inspector::DeepCodeInspector);
        store.register_late_pass(|| box utils::internal_lints::CollapsibleCalls);
        store.register_late_pass(|| box utils::internal_lints::CompilerLintFunctions::new());
        store.register_late_pass(|| box utils::internal_lints::IfChainStyle);
        store.register_late_pass(|| box utils::internal_lints::InvalidPaths);
        store.register_late_pass(|| box utils::internal_lints::InterningDefinedSymbol::default());
        store.register_late_pass(|| box utils::internal_lints::LintWithoutLintPass::default());
        store.register_late_pass(|| box utils::internal_lints::MatchTypeOnDiagItem);
        store.register_late_pass(|| box utils::internal_lints::OuterExpnDataPass);
    }

    store.register_late_pass(|| box utils::author::Author);
    store.register_late_pass(|| box await_holding_invalid::AwaitHolding);
    store.register_late_pass(|| box serde_api::SerdeApi);
    let vec_box_size_threshold = conf.vec_box_size_threshold;
    let type_complexity_threshold = conf.type_complexity_threshold;
    store.register_late_pass(move || box types::Types::new(vec_box_size_threshold, type_complexity_threshold));
    store.register_late_pass(|| box booleans::NonminimalBool);
    store.register_late_pass(|| box needless_bitwise_bool::NeedlessBitwiseBool);
    store.register_late_pass(|| box eq_op::EqOp);
    store.register_late_pass(|| box enum_clike::UnportableVariant);
    store.register_late_pass(|| box float_literal::FloatLiteral);
    let verbose_bit_mask_threshold = conf.verbose_bit_mask_threshold;
    store.register_late_pass(move || box bit_mask::BitMask::new(verbose_bit_mask_threshold));
    store.register_late_pass(|| box ptr::Ptr);
    store.register_late_pass(|| box ptr_eq::PtrEq);
    store.register_late_pass(|| box needless_bool::NeedlessBool);
    store.register_late_pass(|| box needless_bool::BoolComparison);
    store.register_late_pass(|| box needless_for_each::NeedlessForEach);
    store.register_late_pass(|| box approx_const::ApproxConstant);
    store.register_late_pass(|| box misc::MiscLints);
    store.register_late_pass(|| box eta_reduction::EtaReduction);
    store.register_late_pass(|| box identity_op::IdentityOp);
    store.register_late_pass(|| box erasing_op::ErasingOp);
    store.register_late_pass(|| box mut_mut::MutMut);
    store.register_late_pass(|| box mut_reference::UnnecessaryMutPassed);
    store.register_late_pass(|| box len_zero::LenZero);
    store.register_late_pass(|| box attrs::Attributes);
    store.register_late_pass(|| box blocks_in_if_conditions::BlocksInIfConditions);
    store.register_late_pass(|| box collapsible_match::CollapsibleMatch);
    store.register_late_pass(|| box unicode::Unicode);
    store.register_late_pass(|| box unit_return_expecting_ord::UnitReturnExpectingOrd);
    store.register_late_pass(|| box strings::StringAdd);
    store.register_late_pass(|| box implicit_return::ImplicitReturn);
    store.register_late_pass(|| box implicit_saturating_sub::ImplicitSaturatingSub);
    store.register_late_pass(|| box default_numeric_fallback::DefaultNumericFallback);
    store.register_late_pass(|| box inconsistent_struct_constructor::InconsistentStructConstructor);
    store.register_late_pass(|| box non_octal_unix_permissions::NonOctalUnixPermissions);
    store.register_early_pass(|| box unnecessary_self_imports::UnnecessarySelfImports);

    let msrv = conf.msrv.as_ref().and_then(|s| {
        parse_msrv(s, None, None).or_else(|| {
            sess.err(&format!("error reading Clippy's configuration file. `{}` is not a valid Rust version", s));
            None
        })
    });

    let avoid_breaking_exported_api = conf.avoid_breaking_exported_api;
    store.register_late_pass(move || box methods::Methods::new(avoid_breaking_exported_api, msrv));
    store.register_late_pass(move || box matches::Matches::new(msrv));
    store.register_early_pass(move || box manual_non_exhaustive::ManualNonExhaustive::new(msrv));
    store.register_late_pass(move || box manual_strip::ManualStrip::new(msrv));
    store.register_early_pass(move || box redundant_static_lifetimes::RedundantStaticLifetimes::new(msrv));
    store.register_early_pass(move || box redundant_field_names::RedundantFieldNames::new(msrv));
    store.register_late_pass(move || box checked_conversions::CheckedConversions::new(msrv));
    store.register_late_pass(move || box mem_replace::MemReplace::new(msrv));
    store.register_late_pass(move || box ranges::Ranges::new(msrv));
    store.register_late_pass(move || box from_over_into::FromOverInto::new(msrv));
    store.register_late_pass(move || box use_self::UseSelf::new(msrv));
    store.register_late_pass(move || box missing_const_for_fn::MissingConstForFn::new(msrv));
    store.register_late_pass(move || box needless_question_mark::NeedlessQuestionMark);
    store.register_late_pass(move || box casts::Casts::new(msrv));
    store.register_early_pass(move || box unnested_or_patterns::UnnestedOrPatterns::new(msrv));

>>>>>>> 7c9da3c1
    store.register_late_pass(|| box size_of_in_element_count::SizeOfInElementCount);
    store.register_late_pass(|| box map_clone::MapClone);
    store.register_late_pass(|| box map_err_ignore::MapErrIgnore);
    store.register_late_pass(|| box shadow::Shadow);
    store.register_late_pass(|| box unit_types::UnitTypes);
    store.register_late_pass(|| box loops::Loops);
    store.register_late_pass(|| box main_recursion::MainRecursion::default());
    store.register_late_pass(|| box lifetimes::Lifetimes);
    store.register_late_pass(|| box entry::HashMapPass);
    store.register_late_pass(|| box minmax::MinMaxPass);
    store.register_late_pass(|| box open_options::OpenOptions);
    store.register_late_pass(|| box zero_div_zero::ZeroDiv);
    store.register_late_pass(|| box mutex_atomic::Mutex);
    store.register_late_pass(|| box needless_update::NeedlessUpdate);
    store.register_late_pass(|| box needless_borrow::NeedlessBorrow::default());
    store.register_late_pass(|| box needless_borrowed_ref::NeedlessBorrowedRef);
    store.register_late_pass(|| box no_effect::NoEffect);
    store.register_late_pass(|| box temporary_assignment::TemporaryAssignment);
    store.register_late_pass(|| box transmute::Transmute);
    let cognitive_complexity_threshold = conf.cognitive_complexity_threshold;
    store.register_late_pass(move || box cognitive_complexity::CognitiveComplexity::new(cognitive_complexity_threshold));
    let too_large_for_stack = conf.too_large_for_stack;
    store.register_late_pass(move || box escape::BoxedLocal{too_large_for_stack});
    store.register_late_pass(move || box vec::UselessVec{too_large_for_stack});
    store.register_late_pass(|| box panic_unimplemented::PanicUnimplemented);
    store.register_late_pass(|| box strings::StringLitAsBytes);
    store.register_late_pass(|| box derive::Derive);
    store.register_late_pass(|| box get_last_with_len::GetLastWithLen);
    store.register_late_pass(|| box drop_forget_ref::DropForgetRef);
    store.register_late_pass(|| box empty_enum::EmptyEnum);
    store.register_late_pass(|| box absurd_extreme_comparisons::AbsurdExtremeComparisons);
    store.register_late_pass(|| box invalid_upcast_comparisons::InvalidUpcastComparisons);
    store.register_late_pass(|| box regex::Regex::default());
    store.register_late_pass(|| box copies::CopyAndPaste);
    store.register_late_pass(|| box copy_iterator::CopyIterator);
    store.register_late_pass(|| box format::UselessFormat);
    store.register_late_pass(|| box swap::Swap);
    store.register_late_pass(|| box overflow_check_conditional::OverflowCheckConditional);
    store.register_late_pass(|| box new_without_default::NewWithoutDefault::default());
    let blacklisted_names = conf.blacklisted_names.iter().cloned().collect::<FxHashSet<_>>();
    store.register_late_pass(move || box blacklisted_name::BlacklistedName::new(blacklisted_names.clone()));
    let too_many_arguments_threshold = conf.too_many_arguments_threshold;
    let too_many_lines_threshold = conf.too_many_lines_threshold;
    store.register_late_pass(move || box functions::Functions::new(too_many_arguments_threshold, too_many_lines_threshold));
    let doc_valid_idents = conf.doc_valid_idents.iter().cloned().collect::<FxHashSet<_>>();
    store.register_late_pass(move || box doc::DocMarkdown::new(doc_valid_idents.clone()));
    store.register_late_pass(|| box neg_multiply::NegMultiply);
    store.register_late_pass(|| box mem_discriminant::MemDiscriminant);
    store.register_late_pass(|| box mem_forget::MemForget);
    store.register_late_pass(|| box arithmetic::Arithmetic::default());
    store.register_late_pass(|| box assign_ops::AssignOps);
    store.register_late_pass(|| box let_if_seq::LetIfSeq);
    store.register_late_pass(|| box eval_order_dependence::EvalOrderDependence);
    store.register_late_pass(|| box missing_doc::MissingDoc::new());
    store.register_late_pass(|| box missing_inline::MissingInline);
    store.register_late_pass(move || box exhaustive_items::ExhaustiveItems);
    store.register_late_pass(|| box if_let_some_result::OkIfLet);
    store.register_late_pass(|| box partialeq_ne_impl::PartialEqNeImpl);
    store.register_late_pass(|| box unused_io_amount::UnusedIoAmount);
    let enum_variant_size_threshold = conf.enum_variant_size_threshold;
    store.register_late_pass(move || box large_enum_variant::LargeEnumVariant::new(enum_variant_size_threshold));
    store.register_late_pass(|| box explicit_write::ExplicitWrite);
    store.register_late_pass(|| box needless_pass_by_value::NeedlessPassByValue);
    let pass_by_ref_or_value = pass_by_ref_or_value::PassByRefOrValue::new(
        conf.trivial_copy_size_limit,
        conf.pass_by_value_size_limit,
        conf.avoid_breaking_exported_api,
        &sess.target,
    );
    store.register_late_pass(move || box pass_by_ref_or_value);
    store.register_late_pass(|| box ref_option_ref::RefOptionRef);
    store.register_late_pass(|| box try_err::TryErr);
    store.register_late_pass(|| box bytecount::ByteCount);
    store.register_late_pass(|| box infinite_iter::InfiniteIter);
    store.register_late_pass(|| box inline_fn_without_body::InlineFnWithoutBody);
    store.register_late_pass(|| box useless_conversion::UselessConversion::default());
    store.register_late_pass(|| box implicit_hasher::ImplicitHasher);
    store.register_late_pass(|| box fallible_impl_from::FallibleImplFrom);
    store.register_late_pass(|| box double_comparison::DoubleComparisons);
    store.register_late_pass(|| box question_mark::QuestionMark);
    store.register_early_pass(|| box suspicious_operation_groupings::SuspiciousOperationGroupings);
    store.register_late_pass(|| box suspicious_trait_impl::SuspiciousImpl);
    store.register_late_pass(|| box map_unit_fn::MapUnit);
    store.register_late_pass(|| box inherent_impl::MultipleInherentImpl);
    store.register_late_pass(|| box neg_cmp_op_on_partial_ord::NoNegCompOpForPartialOrd);
    store.register_late_pass(|| box unwrap::Unwrap);
    store.register_late_pass(|| box duration_subsec::DurationSubsec);
    store.register_late_pass(|| box indexing_slicing::IndexingSlicing);
    store.register_late_pass(|| box non_copy_const::NonCopyConst);
    store.register_late_pass(|| box ptr_offset_with_cast::PtrOffsetWithCast);
    store.register_late_pass(|| box redundant_clone::RedundantClone);
    store.register_late_pass(|| box slow_vector_initialization::SlowVectorInit);
    store.register_late_pass(|| box unnecessary_sort_by::UnnecessarySortBy);
    store.register_late_pass(move || box unnecessary_wraps::UnnecessaryWraps::new(avoid_breaking_exported_api));
    store.register_late_pass(|| box assertions_on_constants::AssertionsOnConstants);
    store.register_late_pass(|| box transmuting_null::TransmutingNull);
    store.register_late_pass(|| box path_buf_push_overwrite::PathBufPushOverwrite);
    store.register_late_pass(|| box integer_division::IntegerDivision);
    store.register_late_pass(|| box inherent_to_string::InherentToString);
    let max_trait_bounds = conf.max_trait_bounds;
    store.register_late_pass(move || box trait_bounds::TraitBounds::new(max_trait_bounds));
    store.register_late_pass(|| box comparison_chain::ComparisonChain);
    store.register_late_pass(|| box mut_key::MutableKeyType);
    store.register_late_pass(|| box modulo_arithmetic::ModuloArithmetic);
    store.register_early_pass(|| box reference::DerefAddrOf);
    store.register_early_pass(|| box reference::RefInDeref);
    store.register_early_pass(|| box double_parens::DoubleParens);
    store.register_late_pass(|| box to_string_in_display::ToStringInDisplay::new());
    store.register_early_pass(|| box unsafe_removed_from_name::UnsafeNameRemoval);
    store.register_early_pass(|| box if_not_else::IfNotElse);
    store.register_early_pass(|| box else_if_without_else::ElseIfWithoutElse);
    store.register_early_pass(|| box int_plus_one::IntPlusOne);
    store.register_early_pass(|| box formatting::Formatting);
    store.register_early_pass(|| box misc_early::MiscEarlyLints);
    store.register_early_pass(|| box redundant_closure_call::RedundantClosureCall);
    store.register_late_pass(|| box redundant_closure_call::RedundantClosureCall);
    store.register_early_pass(|| box unused_unit::UnusedUnit);
    store.register_late_pass(|| box returns::Return);
    store.register_early_pass(|| box collapsible_if::CollapsibleIf);
    store.register_early_pass(|| box items_after_statements::ItemsAfterStatements);
    store.register_early_pass(|| box precedence::Precedence);
    store.register_early_pass(|| box needless_continue::NeedlessContinue);
    store.register_early_pass(|| box redundant_else::RedundantElse);
    store.register_late_pass(|| box create_dir::CreateDir);
    store.register_early_pass(|| box needless_arbitrary_self_type::NeedlessArbitrarySelfType);
    let cargo_ignore_publish = conf.cargo_ignore_publish;
    store.register_late_pass(move || box cargo_common_metadata::CargoCommonMetadata::new(cargo_ignore_publish));
    store.register_late_pass(|| box multiple_crate_versions::MultipleCrateVersions);
    store.register_late_pass(|| box wildcard_dependencies::WildcardDependencies);
    let literal_representation_lint_fraction_readability = conf.unreadable_literal_lint_fractions;
    store.register_early_pass(move || box literal_representation::LiteralDigitGrouping::new(literal_representation_lint_fraction_readability));
    let literal_representation_threshold = conf.literal_representation_threshold;
    store.register_early_pass(move || box literal_representation::DecimalLiteralRepresentation::new(literal_representation_threshold));
    let enum_variant_name_threshold = conf.enum_variant_name_threshold;
    store.register_late_pass(move || box enum_variants::EnumVariantNames::new(enum_variant_name_threshold, avoid_breaking_exported_api));
    store.register_early_pass(|| box tabs_in_doc_comments::TabsInDocComments);
    let upper_case_acronyms_aggressive = conf.upper_case_acronyms_aggressive;
    store.register_late_pass(move || box upper_case_acronyms::UpperCaseAcronyms::new(avoid_breaking_exported_api, upper_case_acronyms_aggressive));
    store.register_late_pass(|| box default::Default::default());
    store.register_late_pass(|| box unused_self::UnusedSelf);
    store.register_late_pass(|| box mutable_debug_assertion::DebugAssertWithMutCall);
    store.register_late_pass(|| box exit::Exit);
    store.register_late_pass(|| box to_digit_is_some::ToDigitIsSome);
    let array_size_threshold = conf.array_size_threshold;
    store.register_late_pass(move || box large_stack_arrays::LargeStackArrays::new(array_size_threshold));
    store.register_late_pass(move || box large_const_arrays::LargeConstArrays::new(array_size_threshold));
    store.register_late_pass(|| box floating_point_arithmetic::FloatingPointArithmetic);
    store.register_early_pass(|| box as_conversions::AsConversions);
    store.register_late_pass(|| box let_underscore::LetUnderscore);
    store.register_late_pass(|| box atomic_ordering::AtomicOrdering);
    store.register_early_pass(|| box single_component_path_imports::SingleComponentPathImports);
    let max_fn_params_bools = conf.max_fn_params_bools;
    let max_struct_bools = conf.max_struct_bools;
    store.register_early_pass(move || box excessive_bools::ExcessiveBools::new(max_struct_bools, max_fn_params_bools));
    store.register_early_pass(|| box option_env_unwrap::OptionEnvUnwrap);
    let warn_on_all_wildcard_imports = conf.warn_on_all_wildcard_imports;
    store.register_late_pass(move || box wildcard_imports::WildcardImports::new(warn_on_all_wildcard_imports));
    store.register_late_pass(|| box verbose_file_reads::VerboseFileReads);
    store.register_late_pass(|| box redundant_pub_crate::RedundantPubCrate::default());
    store.register_late_pass(|| box unnamed_address::UnnamedAddress);
    store.register_late_pass(|| box dereference::Dereferencing::default());
    store.register_late_pass(|| box option_if_let_else::OptionIfLetElse);
    store.register_late_pass(|| box future_not_send::FutureNotSend);
    store.register_late_pass(|| box if_let_mutex::IfLetMutex);
    store.register_late_pass(|| box mut_mutex_lock::MutMutexLock);
    store.register_late_pass(|| box match_on_vec_items::MatchOnVecItems);
    store.register_late_pass(|| box manual_async_fn::ManualAsyncFn);
    store.register_late_pass(|| box vec_resize_to_zero::VecResizeToZero);
    store.register_late_pass(|| box panic_in_result_fn::PanicInResultFn);
    let single_char_binding_names_threshold = conf.single_char_binding_names_threshold;
    store.register_early_pass(move || box non_expressive_names::NonExpressiveNames {
        single_char_binding_names_threshold,
    });
    store.register_late_pass(|| box macro_use::MacroUseImports::default());
<<<<<<< HEAD
    store.register_late_pass(|| box map_identity::MapIdentity);
=======
>>>>>>> 7c9da3c1
    store.register_late_pass(|| box pattern_type_mismatch::PatternTypeMismatch);
    store.register_late_pass(|| box stable_sort_primitive::StableSortPrimitive);
    store.register_late_pass(|| box repeat_once::RepeatOnce);
    store.register_late_pass(|| box unwrap_in_result::UnwrapInResult);
    store.register_late_pass(|| box self_assignment::SelfAssignment);
    store.register_late_pass(|| box manual_unwrap_or::ManualUnwrapOr);
    store.register_late_pass(|| box manual_ok_or::ManualOkOr);
    store.register_late_pass(|| box float_equality_without_abs::FloatEqualityWithoutAbs);
    store.register_late_pass(|| box semicolon_if_nothing_returned::SemicolonIfNothingReturned);
    store.register_late_pass(|| box async_yields_async::AsyncYieldsAsync);
    let disallowed_methods = conf.disallowed_methods.iter().cloned().collect::<FxHashSet<_>>();
    store.register_late_pass(move || box disallowed_method::DisallowedMethod::new(&disallowed_methods));
    store.register_early_pass(|| box asm_syntax::InlineAsmX86AttSyntax);
    store.register_early_pass(|| box asm_syntax::InlineAsmX86IntelSyntax);
    store.register_late_pass(|| box undropped_manually_drops::UndroppedManuallyDrops);
    store.register_late_pass(|| box strings::StrToString);
    store.register_late_pass(|| box strings::StringToString);
    store.register_late_pass(|| box zero_sized_map_values::ZeroSizedMapValues);
    store.register_late_pass(|| box vec_init_then_push::VecInitThenPush::default());
    store.register_late_pass(|| box case_sensitive_file_extension_comparisons::CaseSensitiveFileExtensionComparisons);
    store.register_late_pass(|| box redundant_slicing::RedundantSlicing);
    store.register_late_pass(|| box from_str_radix_10::FromStrRadix10);
    store.register_late_pass(|| box manual_map::ManualMap);
    store.register_late_pass(move || box if_then_some_else_none::IfThenSomeElseNone::new(msrv));
    store.register_early_pass(|| box bool_assert_comparison::BoolAssertComparison);
    store.register_late_pass(|| box unused_async::UnusedAsync);
<<<<<<< HEAD
=======
    let disallowed_types = conf.disallowed_types.iter().cloned().collect::<FxHashSet<_>>();
    store.register_late_pass(move || box disallowed_type::DisallowedType::new(&disallowed_types));
>>>>>>> 7c9da3c1

}

#[rustfmt::skip]
fn register_removed_non_tool_lints(store: &mut rustc_lint::LintStore) {
    store.register_removed(
        "should_assert_eq",
        "`assert!()` will be more flexible with RFC 2011",
    );
    store.register_removed(
        "extend_from_slice",
        "`.extend_from_slice(_)` is a faster way to extend a Vec by a slice",
    );
    store.register_removed(
        "range_step_by_zero",
        "`iterator.step_by(0)` panics nowadays",
    );
    store.register_removed(
        "unstable_as_slice",
        "`Vec::as_slice` has been stabilized in 1.7",
    );
    store.register_removed(
        "unstable_as_mut_slice",
        "`Vec::as_mut_slice` has been stabilized in 1.7",
    );
    store.register_removed(
        "misaligned_transmute",
        "this lint has been split into cast_ptr_alignment and transmute_ptr_to_ptr",
    );
    store.register_removed(
        "assign_ops",
        "using compound assignment operators (e.g., `+=`) is harmless",
    );
    store.register_removed(
        "if_let_redundant_pattern_matching",
        "this lint has been changed to redundant_pattern_matching",
    );
    store.register_removed(
        "unsafe_vector_initialization",
        "the replacement suggested by this lint had substantially different behavior",
    );
    store.register_removed(
        "reverse_range_loop",
        "this lint is now included in reversed_empty_ranges",
    );
}

/// Register renamed lints.
///
/// Used in `./src/driver.rs`.
pub fn register_renamed(ls: &mut rustc_lint::LintStore) {
    ls.register_renamed("clippy::stutter", "clippy::module_name_repetitions");
    ls.register_renamed("clippy::new_without_default_derive", "clippy::new_without_default");
    ls.register_renamed("clippy::cyclomatic_complexity", "clippy::cognitive_complexity");
    ls.register_renamed("clippy::const_static_lifetime", "clippy::redundant_static_lifetimes");
    ls.register_renamed("clippy::option_and_then_some", "clippy::bind_instead_of_map");
    ls.register_renamed("clippy::block_in_if_condition_expr", "clippy::blocks_in_if_conditions");
    ls.register_renamed("clippy::block_in_if_condition_stmt", "clippy::blocks_in_if_conditions");
    ls.register_renamed("clippy::option_map_unwrap_or", "clippy::map_unwrap_or");
    ls.register_renamed("clippy::option_map_unwrap_or_else", "clippy::map_unwrap_or");
    ls.register_renamed("clippy::result_map_unwrap_or_else", "clippy::map_unwrap_or");
    ls.register_renamed("clippy::option_unwrap_used", "clippy::unwrap_used");
    ls.register_renamed("clippy::result_unwrap_used", "clippy::unwrap_used");
    ls.register_renamed("clippy::option_expect_used", "clippy::expect_used");
    ls.register_renamed("clippy::result_expect_used", "clippy::expect_used");
    ls.register_renamed("clippy::for_loop_over_option", "clippy::for_loops_over_fallibles");
    ls.register_renamed("clippy::for_loop_over_result", "clippy::for_loops_over_fallibles");
    ls.register_renamed("clippy::identity_conversion", "clippy::useless_conversion");
    ls.register_renamed("clippy::zero_width_space", "clippy::invisible_characters");
    ls.register_renamed("clippy::single_char_push_str", "clippy::single_char_add_str");

    // uplifted lints
    ls.register_renamed("clippy::invalid_ref", "invalid_value");
    ls.register_renamed("clippy::into_iter_on_array", "array_into_iter");
    ls.register_renamed("clippy::unused_label", "unused_labels");
    ls.register_renamed("clippy::drop_bounds", "drop_bounds");
    ls.register_renamed("clippy::temporary_cstring_as_ptr", "temporary_cstring_as_ptr");
    ls.register_renamed("clippy::panic_params", "non_fmt_panic");
    ls.register_renamed("clippy::unknown_clippy_lints", "unknown_lints");
}

// only exists to let the dogfood integration test works.
// Don't run clippy as an executable directly
#[allow(dead_code)]
fn main() {
    panic!("Please use the cargo-clippy executable");
}<|MERGE_RESOLUTION|>--- conflicted
+++ resolved
@@ -1738,10 +1738,7 @@
         LintId::of(large_enum_variant::LARGE_ENUM_VARIANT),
         LintId::of(loops::MANUAL_MEMCPY),
         LintId::of(loops::NEEDLESS_COLLECT),
-<<<<<<< HEAD
-=======
         LintId::of(methods::APPEND_INSTEAD_OF_EXTEND),
->>>>>>> 7c9da3c1
         LintId::of(methods::EXPECT_FUN_CALL),
         LintId::of(methods::ITER_NTH),
         LintId::of(methods::MANUAL_STR_REPEAT),
@@ -1757,7 +1754,6 @@
         LintId::of(vec::USELESS_VEC),
         LintId::of(vec_init_then_push::VEC_INIT_THEN_PUSH),
     ]);
-<<<<<<< HEAD
 
     store.register_group(true, "clippy::cargo", Some("clippy_cargo"), vec![
         LintId::of(cargo_common_metadata::CARGO_COMMON_METADATA),
@@ -1769,6 +1765,7 @@
         LintId::of(attrs::EMPTY_LINE_AFTER_OUTER_ATTR),
         LintId::of(cognitive_complexity::COGNITIVE_COMPLEXITY),
         LintId::of(disallowed_method::DISALLOWED_METHOD),
+        LintId::of(disallowed_type::DISALLOWED_TYPE),
         LintId::of(fallible_impl_from::FALLIBLE_IMPL_FROM),
         LintId::of(floating_point_arithmetic::IMPRECISE_FLOPS),
         LintId::of(floating_point_arithmetic::SUBOPTIMAL_FLOPS),
@@ -1873,124 +1870,6 @@
     store.register_late_pass(move || box casts::Casts::new(msrv));
     store.register_early_pass(move || box unnested_or_patterns::UnnestedOrPatterns::new(msrv));
 
-=======
-
-    store.register_group(true, "clippy::cargo", Some("clippy_cargo"), vec![
-        LintId::of(cargo_common_metadata::CARGO_COMMON_METADATA),
-        LintId::of(multiple_crate_versions::MULTIPLE_CRATE_VERSIONS),
-        LintId::of(wildcard_dependencies::WILDCARD_DEPENDENCIES),
-    ]);
-
-    store.register_group(true, "clippy::nursery", Some("clippy_nursery"), vec![
-        LintId::of(attrs::EMPTY_LINE_AFTER_OUTER_ATTR),
-        LintId::of(cognitive_complexity::COGNITIVE_COMPLEXITY),
-        LintId::of(disallowed_method::DISALLOWED_METHOD),
-        LintId::of(disallowed_type::DISALLOWED_TYPE),
-        LintId::of(fallible_impl_from::FALLIBLE_IMPL_FROM),
-        LintId::of(floating_point_arithmetic::IMPRECISE_FLOPS),
-        LintId::of(floating_point_arithmetic::SUBOPTIMAL_FLOPS),
-        LintId::of(future_not_send::FUTURE_NOT_SEND),
-        LintId::of(let_if_seq::USELESS_LET_IF_SEQ),
-        LintId::of(missing_const_for_fn::MISSING_CONST_FOR_FN),
-        LintId::of(mutable_debug_assertion::DEBUG_ASSERT_WITH_MUT_CALL),
-        LintId::of(mutex_atomic::MUTEX_INTEGER),
-        LintId::of(path_buf_push_overwrite::PATH_BUF_PUSH_OVERWRITE),
-        LintId::of(redundant_pub_crate::REDUNDANT_PUB_CRATE),
-        LintId::of(regex::TRIVIAL_REGEX),
-        LintId::of(strings::STRING_LIT_AS_BYTES),
-        LintId::of(suspicious_operation_groupings::SUSPICIOUS_OPERATION_GROUPINGS),
-        LintId::of(transmute::USELESS_TRANSMUTE),
-        LintId::of(use_self::USE_SELF),
-    ]);
-
-    #[cfg(feature = "metadata-collector-lint")]
-    {
-        if std::env::var("ENABLE_METADATA_COLLECTION").eq(&Ok("1".to_string())) {
-            store.register_late_pass(|| box utils::internal_lints::metadata_collector::MetadataCollector::new());
-            return;
-        }
-    }
-
-    // all the internal lints
-    #[cfg(feature = "internal-lints")]
-    {
-        store.register_early_pass(|| box utils::internal_lints::ClippyLintsInternal);
-        store.register_early_pass(|| box utils::internal_lints::ProduceIce);
-        store.register_late_pass(|| box utils::inspector::DeepCodeInspector);
-        store.register_late_pass(|| box utils::internal_lints::CollapsibleCalls);
-        store.register_late_pass(|| box utils::internal_lints::CompilerLintFunctions::new());
-        store.register_late_pass(|| box utils::internal_lints::IfChainStyle);
-        store.register_late_pass(|| box utils::internal_lints::InvalidPaths);
-        store.register_late_pass(|| box utils::internal_lints::InterningDefinedSymbol::default());
-        store.register_late_pass(|| box utils::internal_lints::LintWithoutLintPass::default());
-        store.register_late_pass(|| box utils::internal_lints::MatchTypeOnDiagItem);
-        store.register_late_pass(|| box utils::internal_lints::OuterExpnDataPass);
-    }
-
-    store.register_late_pass(|| box utils::author::Author);
-    store.register_late_pass(|| box await_holding_invalid::AwaitHolding);
-    store.register_late_pass(|| box serde_api::SerdeApi);
-    let vec_box_size_threshold = conf.vec_box_size_threshold;
-    let type_complexity_threshold = conf.type_complexity_threshold;
-    store.register_late_pass(move || box types::Types::new(vec_box_size_threshold, type_complexity_threshold));
-    store.register_late_pass(|| box booleans::NonminimalBool);
-    store.register_late_pass(|| box needless_bitwise_bool::NeedlessBitwiseBool);
-    store.register_late_pass(|| box eq_op::EqOp);
-    store.register_late_pass(|| box enum_clike::UnportableVariant);
-    store.register_late_pass(|| box float_literal::FloatLiteral);
-    let verbose_bit_mask_threshold = conf.verbose_bit_mask_threshold;
-    store.register_late_pass(move || box bit_mask::BitMask::new(verbose_bit_mask_threshold));
-    store.register_late_pass(|| box ptr::Ptr);
-    store.register_late_pass(|| box ptr_eq::PtrEq);
-    store.register_late_pass(|| box needless_bool::NeedlessBool);
-    store.register_late_pass(|| box needless_bool::BoolComparison);
-    store.register_late_pass(|| box needless_for_each::NeedlessForEach);
-    store.register_late_pass(|| box approx_const::ApproxConstant);
-    store.register_late_pass(|| box misc::MiscLints);
-    store.register_late_pass(|| box eta_reduction::EtaReduction);
-    store.register_late_pass(|| box identity_op::IdentityOp);
-    store.register_late_pass(|| box erasing_op::ErasingOp);
-    store.register_late_pass(|| box mut_mut::MutMut);
-    store.register_late_pass(|| box mut_reference::UnnecessaryMutPassed);
-    store.register_late_pass(|| box len_zero::LenZero);
-    store.register_late_pass(|| box attrs::Attributes);
-    store.register_late_pass(|| box blocks_in_if_conditions::BlocksInIfConditions);
-    store.register_late_pass(|| box collapsible_match::CollapsibleMatch);
-    store.register_late_pass(|| box unicode::Unicode);
-    store.register_late_pass(|| box unit_return_expecting_ord::UnitReturnExpectingOrd);
-    store.register_late_pass(|| box strings::StringAdd);
-    store.register_late_pass(|| box implicit_return::ImplicitReturn);
-    store.register_late_pass(|| box implicit_saturating_sub::ImplicitSaturatingSub);
-    store.register_late_pass(|| box default_numeric_fallback::DefaultNumericFallback);
-    store.register_late_pass(|| box inconsistent_struct_constructor::InconsistentStructConstructor);
-    store.register_late_pass(|| box non_octal_unix_permissions::NonOctalUnixPermissions);
-    store.register_early_pass(|| box unnecessary_self_imports::UnnecessarySelfImports);
-
-    let msrv = conf.msrv.as_ref().and_then(|s| {
-        parse_msrv(s, None, None).or_else(|| {
-            sess.err(&format!("error reading Clippy's configuration file. `{}` is not a valid Rust version", s));
-            None
-        })
-    });
-
-    let avoid_breaking_exported_api = conf.avoid_breaking_exported_api;
-    store.register_late_pass(move || box methods::Methods::new(avoid_breaking_exported_api, msrv));
-    store.register_late_pass(move || box matches::Matches::new(msrv));
-    store.register_early_pass(move || box manual_non_exhaustive::ManualNonExhaustive::new(msrv));
-    store.register_late_pass(move || box manual_strip::ManualStrip::new(msrv));
-    store.register_early_pass(move || box redundant_static_lifetimes::RedundantStaticLifetimes::new(msrv));
-    store.register_early_pass(move || box redundant_field_names::RedundantFieldNames::new(msrv));
-    store.register_late_pass(move || box checked_conversions::CheckedConversions::new(msrv));
-    store.register_late_pass(move || box mem_replace::MemReplace::new(msrv));
-    store.register_late_pass(move || box ranges::Ranges::new(msrv));
-    store.register_late_pass(move || box from_over_into::FromOverInto::new(msrv));
-    store.register_late_pass(move || box use_self::UseSelf::new(msrv));
-    store.register_late_pass(move || box missing_const_for_fn::MissingConstForFn::new(msrv));
-    store.register_late_pass(move || box needless_question_mark::NeedlessQuestionMark);
-    store.register_late_pass(move || box casts::Casts::new(msrv));
-    store.register_early_pass(move || box unnested_or_patterns::UnnestedOrPatterns::new(msrv));
-
->>>>>>> 7c9da3c1
     store.register_late_pass(|| box size_of_in_element_count::SizeOfInElementCount);
     store.register_late_pass(|| box map_clone::MapClone);
     store.register_late_pass(|| box map_err_ignore::MapErrIgnore);
@@ -2165,10 +2044,6 @@
         single_char_binding_names_threshold,
     });
     store.register_late_pass(|| box macro_use::MacroUseImports::default());
-<<<<<<< HEAD
-    store.register_late_pass(|| box map_identity::MapIdentity);
-=======
->>>>>>> 7c9da3c1
     store.register_late_pass(|| box pattern_type_mismatch::PatternTypeMismatch);
     store.register_late_pass(|| box stable_sort_primitive::StableSortPrimitive);
     store.register_late_pass(|| box repeat_once::RepeatOnce);
@@ -2195,11 +2070,8 @@
     store.register_late_pass(move || box if_then_some_else_none::IfThenSomeElseNone::new(msrv));
     store.register_early_pass(|| box bool_assert_comparison::BoolAssertComparison);
     store.register_late_pass(|| box unused_async::UnusedAsync);
-<<<<<<< HEAD
-=======
     let disallowed_types = conf.disallowed_types.iter().cloned().collect::<FxHashSet<_>>();
     store.register_late_pass(move || box disallowed_type::DisallowedType::new(&disallowed_types));
->>>>>>> 7c9da3c1
 
 }
 
