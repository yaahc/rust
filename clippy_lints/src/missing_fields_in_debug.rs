use std::ops::ControlFlow;

use clippy_utils::diagnostics::span_lint_and_then;
use clippy_utils::ty::match_type;
use clippy_utils::visitors::{for_each_expr, Visitable};
use clippy_utils::{is_path_lang_item, paths};
use rustc_ast::LitKind;
use rustc_data_structures::fx::FxHashSet;
use rustc_hir::def::{DefKind, Res};
use rustc_hir::{
    Block, Expr, ExprKind, Impl, ImplItem, ImplItemKind, Item, ItemKind, LangItem, Node, QPath, TyKind, VariantData,
};
use rustc_lint::{LateContext, LateLintPass};
use rustc_middle::ty::{Ty, TypeckResults};
use rustc_session::{declare_lint_pass, declare_tool_lint};
use rustc_span::{sym, Span, Symbol};

declare_clippy_lint! {
    /// ### What it does
    /// Checks for manual [`core::fmt::Debug`](https://doc.rust-lang.org/core/fmt/trait.Debug.html) implementations that do not use all fields.
    ///
    /// ### Why is this bad?
    /// A common mistake is to forget to update manual `Debug` implementations when adding a new field
    /// to a struct or a new variant to an enum.
    ///
    /// At the same time, it also acts as a style lint to suggest using [`core::fmt::DebugStruct::finish_non_exhaustive`](https://doc.rust-lang.org/core/fmt/struct.DebugStruct.html#method.finish_non_exhaustive)
    /// for the times when the user intentionally wants to leave out certain fields (e.g. to hide implementation details).
    ///
    /// ### Known problems
    /// This lint works based on the `DebugStruct` helper types provided by the `Formatter`,
    /// so this won't detect `Debug` impls that use the `write!` macro.
    /// Oftentimes there is more logic to a `Debug` impl if it uses `write!` macro, so it tries
    /// to be on the conservative side and not lint in those cases in an attempt to prevent false positives.
    ///
    /// This lint also does not look through function calls, so calling a function does not consider fields
    /// used inside of that function as used by the `Debug` impl.
    ///
    /// Lastly, it also ignores tuple structs as their `DebugTuple` formatter does not have a `finish_non_exhaustive`
    /// method, as well as enums because their exhaustiveness is already checked by the compiler when matching on the enum,
    /// making it much less likely to accidentally forget to update the `Debug` impl when adding a new variant.
    ///
    /// ### Example
    /// ```rust
    /// use std::fmt;
    /// struct Foo {
    ///     data: String,
    ///     // implementation detail
    ///     hidden_data: i32
    /// }
    /// impl fmt::Debug for Foo {
    ///     fn fmt(&self, formatter: &mut fmt::Formatter<'_>) -> fmt::Result {
    ///         formatter
    ///             .debug_struct("Foo")
    ///             .field("data", &self.data)
    ///             .finish()
    ///     }
    /// }
    /// ```
    /// Use instead:
    /// ```rust
    /// use std::fmt;
    /// struct Foo {
    ///     data: String,
    ///     // implementation detail
    ///     hidden_data: i32
    /// }
    /// impl fmt::Debug for Foo {
    ///     fn fmt(&self, formatter: &mut fmt::Formatter<'_>) -> fmt::Result {
    ///         formatter
    ///             .debug_struct("Foo")
    ///             .field("data", &self.data)
    ///             .finish_non_exhaustive()
    ///     }
    /// }
    /// ```
    #[clippy::version = "1.70.0"]
    pub MISSING_FIELDS_IN_DEBUG,
    pedantic,
    "missing fields in manual `Debug` implementation"
}
declare_lint_pass!(MissingFieldsInDebug => [MISSING_FIELDS_IN_DEBUG]);

fn report_lints(cx: &LateContext<'_>, span: Span, span_notes: Vec<(Span, &'static str)>) {
    span_lint_and_then(
        cx,
        MISSING_FIELDS_IN_DEBUG,
        span,
        "manual `Debug` impl does not include all fields",
        |diag| {
            for (span, note) in span_notes {
                diag.span_note(span, note);
            }
            diag.help("consider including all fields in this `Debug` impl")
                .help("consider calling `.finish_non_exhaustive()` if you intend to ignore fields");
        },
    );
}

/// Checks if we should lint in a block of code
///
/// The way we check for this condition is by checking if there is
/// a call to `Formatter::debug_struct` but no call to `.finish_non_exhaustive()`.
fn should_lint<'tcx>(
    cx: &LateContext<'tcx>,
    typeck_results: &TypeckResults<'tcx>,
    block: impl Visitable<'tcx>,
) -> bool {
    // Is there a call to `DebugStruct::finish_non_exhaustive`? Don't lint if there is.
    let mut has_finish_non_exhaustive = false;
    // Is there a call to `DebugStruct::debug_struct`? Do lint if there is.
    let mut has_debug_struct = false;

    for_each_expr(block, |expr| {
        if let ExprKind::MethodCall(path, recv, ..) = &expr.kind {
            let recv_ty = typeck_results.expr_ty(recv).peel_refs();

            if path.ident.name == sym::debug_struct && match_type(cx, recv_ty, &paths::FORMATTER) {
                has_debug_struct = true;
            } else if path.ident.name == sym!(finish_non_exhaustive) && match_type(cx, recv_ty, &paths::DEBUG_STRUCT) {
                has_finish_non_exhaustive = true;
            }
        }
        ControlFlow::<!, _>::Continue(())
    });

    !has_finish_non_exhaustive && has_debug_struct
}

/// Checks if the given expression is a call to `DebugStruct::field`
/// and the first argument to it is a string literal and if so, returns it
///
/// Example: `.field("foo", ....)` returns `Some("foo")`
fn as_field_call<'tcx>(
    cx: &LateContext<'tcx>,
    typeck_results: &TypeckResults<'tcx>,
    expr: &Expr<'_>,
) -> Option<Symbol> {
    if let ExprKind::MethodCall(path, recv, [debug_field, _], _) = &expr.kind
        && let recv_ty = typeck_results.expr_ty(recv).peel_refs()
        && match_type(cx, recv_ty, &paths::DEBUG_STRUCT)
        && path.ident.name == sym::field
        && let ExprKind::Lit(lit) = &debug_field.kind
        && let LitKind::Str(sym, ..) = lit.node
    {
        Some(sym)
    } else {
        None
    }
}

/// Attempts to find unused fields assuming that the item is a struct
fn check_struct<'tcx>(
    cx: &LateContext<'tcx>,
    typeck_results: &TypeckResults<'tcx>,
    block: &'tcx Block<'tcx>,
    self_ty: Ty<'tcx>,
    item: &'tcx Item<'tcx>,
    data: &VariantData<'_>,
) {
    // Is there a "direct" field access anywhere (i.e. self.foo)?
    // We don't want to lint if there is not, because the user might have
    // a newtype struct and use fields from the wrapped type only.
    let mut has_direct_field_access = false;
    let mut field_accesses = FxHashSet::default();

    for_each_expr(block, |expr| {
        if let ExprKind::Field(target, ident) = expr.kind
            && let target_ty = typeck_results.expr_ty_adjusted(target).peel_refs()
            && target_ty == self_ty
        {
            field_accesses.insert(ident.name);
            has_direct_field_access = true;
        } else if let Some(sym) = as_field_call(cx, typeck_results, expr) {
            field_accesses.insert(sym);
        }
        ControlFlow::<!, _>::Continue(())
    });

    let span_notes = data
        .fields()
        .iter()
        .filter_map(|field| {
            if field_accesses.contains(&field.ident.name) || is_path_lang_item(cx, field.ty, LangItem::PhantomData) {
                None
            } else {
                Some((field.span, "this field is unused"))
            }
        })
        .collect::<Vec<_>>();

    // only lint if there's also at least one direct field access to allow patterns
    // where one might have a newtype struct and uses fields from the wrapped type
    if !span_notes.is_empty() && has_direct_field_access {
        report_lints(cx, item.span, span_notes);
    }
}

impl<'tcx> LateLintPass<'tcx> for MissingFieldsInDebug {
    fn check_item(&mut self, cx: &LateContext<'tcx>, item: &'tcx rustc_hir::Item<'tcx>) {
        // is this an `impl Debug for X` block?
        if let ItemKind::Impl(Impl { of_trait: Some(trait_ref), self_ty, items, .. }) = item.kind
            && let Res::Def(DefKind::Trait, trait_def_id) = trait_ref.path.res
            && let TyKind::Path(QPath::Resolved(_, self_path)) = &self_ty.kind
<<<<<<< HEAD
            // don't trigger if self is a generic parameter, e.g. `impl<T> Debug for T`
            // this can only happen in core itself, where the trait is defined,
            // but it caused ICEs in the past:
            // https://github.com/rust-lang/rust-clippy/issues/10887
            && !matches!(self_path.res, Res::Def(DefKind::TyParam, _))
=======
            // make sure that the self type is either a struct, an enum or a union
            // this prevents ICEs such as when self is a type parameter or a primitive type
            // (see #10887, #11063)
            && let Res::Def(DefKind::Struct | DefKind::Enum | DefKind::Union, self_path_did) = self_path.res
>>>>>>> bafde543
            && cx.match_def_path(trait_def_id, &[sym::core, sym::fmt, sym::Debug])
            // don't trigger if this impl was derived
            && !cx.tcx.has_attr(item.owner_id, sym::automatically_derived)
            && !item.span.from_expansion()
            // find `Debug::fmt` function
            && let Some(fmt_item) = items.iter().find(|i| i.ident.name == sym::fmt)
            && let ImplItem { kind: ImplItemKind::Fn(_, body_id), .. } = cx.tcx.hir().impl_item(fmt_item.id)
            && let body = cx.tcx.hir().body(*body_id)
            && let ExprKind::Block(block, _) = body.value.kind
            // inspect `self`
            && let self_ty = cx.tcx.type_of(self_path_did).skip_binder().peel_refs()
            && let Some(self_adt) = self_ty.ty_adt_def()
            && let Some(self_def_id) = self_adt.did().as_local()
            && let Some(Node::Item(self_item)) = cx.tcx.hir().find_by_def_id(self_def_id)
            // NB: can't call cx.typeck_results() as we are not in a body
            && let typeck_results = cx.tcx.typeck_body(*body_id)
            && should_lint(cx, typeck_results, block)
        {
            // we intentionally only lint structs, see lint description
            if let ItemKind::Struct(data, _) = &self_item.kind {
                check_struct(cx, typeck_results, block, self_ty, item, data);
            }
        }
    }
}<|MERGE_RESOLUTION|>--- conflicted
+++ resolved
@@ -201,18 +201,10 @@
         if let ItemKind::Impl(Impl { of_trait: Some(trait_ref), self_ty, items, .. }) = item.kind
             && let Res::Def(DefKind::Trait, trait_def_id) = trait_ref.path.res
             && let TyKind::Path(QPath::Resolved(_, self_path)) = &self_ty.kind
-<<<<<<< HEAD
-            // don't trigger if self is a generic parameter, e.g. `impl<T> Debug for T`
-            // this can only happen in core itself, where the trait is defined,
-            // but it caused ICEs in the past:
-            // https://github.com/rust-lang/rust-clippy/issues/10887
-            && !matches!(self_path.res, Res::Def(DefKind::TyParam, _))
-=======
             // make sure that the self type is either a struct, an enum or a union
             // this prevents ICEs such as when self is a type parameter or a primitive type
             // (see #10887, #11063)
             && let Res::Def(DefKind::Struct | DefKind::Enum | DefKind::Union, self_path_did) = self_path.res
->>>>>>> bafde543
             && cx.match_def_path(trait_def_id, &[sym::core, sym::fmt, sym::Debug])
             // don't trigger if this impl was derived
             && !cx.tcx.has_attr(item.owner_id, sym::automatically_derived)
