--- conflicted
+++ resolved
@@ -84,23 +84,17 @@
 
 If you compiled cg_gccjit in debug mode (aka you didn't pass `--release` to `./test.sh`) you should use `CHANNEL="debug"` instead or omit `CHANNEL="release"` completely.
 
-<<<<<<< HEAD
+### LTO
+
 To use LTO, you need to set the variable `FAT_LTO=1` and `EMBED_LTO_BITCODE=1` in addition to setting `lto = "fat"` in the `Cargo.toml`.
 Don't set `FAT_LTO` when compiling the sysroot, though: only set `EMBED_LTO_BITCODE=1`.
 
-=======
-### LTO
-
-To use LTO, you need to set the variable `FAT_LTO=1` and `EMBED_LTO_BITCODE=1` in addition to setting `lto = "fat"` in the `Cargo.toml`.
-Don't set `FAT_LTO` when compiling the sysroot, though: only set `EMBED_LTO_BITCODE=1`.
-
 Failing to set `EMBED_LTO_BITCODE` will give you the following error:
 
 ```
 error: failed to copy bitcode to object file: No such file or directory (os error 2)
 ```
 
->>>>>>> 8329a356
 ### Rustc
 
 > You should prefer using the Cargo method.
@@ -326,10 +320,6 @@
 
  * Run `./y.sh prepare --cross` so that the sysroot is patched for the cross-compiling case.
  * Set the path to the cross-compiling libgccjit in `gcc_path`.
-<<<<<<< HEAD
- * Comment the line: `context.add_command_line_option("-masm=intel");` in src/base.rs.
- * (might not be necessary) Disable the compilation of libstd.so (and possibly libcore.so?): Remove dylib from build_sysroot/sysroot_src/library/std/Cargo.toml.
-=======
  * Make sure you have the linker for your target (for instance `m68k-unknown-linux-gnu-gcc`) in your `$PATH`. Currently, the linker name is hardcoded as being `$TARGET-gcc`. Specify the target when building the sysroot: `./y.sh build --target-triple m68k-unknown-linux-gnu`.
  * Build your project by specifying the target: `OVERWRITE_TARGET_TRIPLE=m68k-unknown-linux-gnu ../cargo.sh build --target m68k-unknown-linux-gnu`.
 
@@ -345,5 +335,4 @@
 /usr/bin/ld: unrecognised emulation mode: m68kelf
 ```
 
-Make sure you set `gcc_path` to the install directory.
->>>>>>> 8329a356
+Make sure you set `gcc_path` to the install directory.