use gccjit::{LValue, RValue, ToRValue, Type};
use rustc_abi as abi;
use rustc_abi::HasDataLayout;
use rustc_abi::Primitive::Pointer;
use rustc_codegen_ssa::traits::{
    BaseTypeCodegenMethods, ConstCodegenMethods, MiscCodegenMethods, StaticCodegenMethods,
};
use rustc_middle::mir::Mutability;
use rustc_middle::mir::interpret::{ConstAllocation, GlobalAlloc, Scalar};
use rustc_middle::ty::layout::LayoutOf;

use crate::context::CodegenCx;
use crate::type_of::LayoutGccExt;

impl<'gcc, 'tcx> CodegenCx<'gcc, 'tcx> {
    pub fn const_ptrcast(&self, val: RValue<'gcc>, ty: Type<'gcc>) -> RValue<'gcc> {
        self.context.new_cast(None, val, ty)
    }

    pub fn const_bytes(&self, bytes: &[u8]) -> RValue<'gcc> {
        bytes_in_context(self, bytes)
    }

    fn global_string(&self, string: &str) -> LValue<'gcc> {
        // TODO(antoyo): handle non-null-terminated strings.
        let string = self.context.new_string_literal(string);
        let sym = self.generate_local_symbol_name("str");
        let global = self.declare_private_global(&sym, self.val_ty(string));
        global.global_set_initializer_rvalue(string);
        global
        // TODO(antoyo): set linkage.
    }

    pub fn const_bitcast(&self, value: RValue<'gcc>, typ: Type<'gcc>) -> RValue<'gcc> {
        if value.get_type() == self.bool_type.make_pointer()
            && let Some(pointee) = typ.get_pointee()
            && pointee.dyncast_vector().is_some()
        {
            panic!()
        }
        // NOTE: since bitcast makes a value non-constant, don't bitcast if not necessary as some
        // SIMD builtins require a constant value.
        self.bitcast_if_needed(value, typ)
    }
}

pub fn bytes_in_context<'gcc, 'tcx>(cx: &CodegenCx<'gcc, 'tcx>, bytes: &[u8]) -> RValue<'gcc> {
    // Instead of always using an array of bytes, use an array of larger integers of target endianness
    // if possible. This reduces the amount of `rvalues` we use, which reduces memory usage significantly.
    //
    // FIXME(FractalFir): Consider using `global_set_initializer` instead. Before this is done, we need to confirm that
    // `global_set_initializer` is more memory efficient than the current solution.
    // `global_set_initializer` calls `global_set_initializer_rvalue` under the hood - does it generate an array of rvalues,
    // or is it using a more efficient representation?
    match bytes.len() % 8 {
        0 => {
            let context = &cx.context;
            let byte_type = context.new_type::<u64>();
            let typ = context.new_array_type(None, byte_type, bytes.len() as u64 / 8);
            let elements: Vec<_> = bytes
                .chunks_exact(8)
                .map(|arr| {
                    let arr: [u8; 8] = arr.try_into().unwrap();
                    context.new_rvalue_from_long(
                        byte_type,
                        // Since we are representing arbitrary byte runs as integers, we need to follow the target
                        // endianness.
                        match cx.sess().target.options.endian {
                            rustc_abi::Endian::Little => u64::from_le_bytes(arr) as i64,
                            rustc_abi::Endian::Big => u64::from_be_bytes(arr) as i64,
                        },
                    )
                })
                .collect();
            context.new_array_constructor(None, typ, &elements)
        }
        4 => {
            let context = &cx.context;
            let byte_type = context.new_type::<u32>();
            let typ = context.new_array_type(None, byte_type, bytes.len() as u64 / 4);
            let elements: Vec<_> = bytes
                .chunks_exact(4)
                .map(|arr| {
                    let arr: [u8; 4] = arr.try_into().unwrap();
                    context.new_rvalue_from_int(
                        byte_type,
                        match cx.sess().target.options.endian {
                            rustc_abi::Endian::Little => u32::from_le_bytes(arr) as i32,
                            rustc_abi::Endian::Big => u32::from_be_bytes(arr) as i32,
                        },
                    )
                })
                .collect();
            context.new_array_constructor(None, typ, &elements)
        }
        _ => {
            let context = cx.context;
            let byte_type = context.new_type::<u8>();
            let typ = context.new_array_type(None, byte_type, bytes.len() as u64);
            let elements: Vec<_> = bytes
                .iter()
                .map(|&byte| context.new_rvalue_from_int(byte_type, byte as i32))
                .collect();
            context.new_array_constructor(None, typ, &elements)
        }
    }
}

pub fn type_is_pointer(typ: Type<'_>) -> bool {
    typ.get_pointee().is_some()
}

impl<'gcc, 'tcx> ConstCodegenMethods for CodegenCx<'gcc, 'tcx> {
    fn const_null(&self, typ: Type<'gcc>) -> RValue<'gcc> {
        if type_is_pointer(typ) { self.context.new_null(typ) } else { self.const_int(typ, 0) }
    }

    fn const_undef(&self, typ: Type<'gcc>) -> RValue<'gcc> {
        let local = self.current_func.borrow().expect("func").new_local(None, typ, "undefined");
        if typ.is_struct().is_some() {
            // NOTE: hack to workaround a limitation of the rustc API: see comment on
            // CodegenCx.structs_as_pointer
            let pointer = local.get_address(None);
            self.structs_as_pointer.borrow_mut().insert(pointer);
            pointer
        } else {
            local.to_rvalue()
        }
    }

    fn const_poison(&self, typ: Type<'gcc>) -> RValue<'gcc> {
        // No distinction between undef and poison.
        self.const_undef(typ)
    }

    fn const_bool(&self, val: bool) -> RValue<'gcc> {
        self.const_uint(self.type_i1(), val as u64)
    }

    fn const_i8(&self, i: i8) -> RValue<'gcc> {
        self.const_int(self.type_i8(), i as i64)
    }

    fn const_i16(&self, i: i16) -> RValue<'gcc> {
        self.const_int(self.type_i16(), i as i64)
    }

    fn const_i32(&self, i: i32) -> RValue<'gcc> {
        self.const_int(self.type_i32(), i as i64)
    }

    fn const_int(&self, typ: Type<'gcc>, int: i64) -> RValue<'gcc> {
        self.gcc_int(typ, int)
    }

    fn const_u8(&self, i: u8) -> RValue<'gcc> {
        self.const_uint(self.type_u8(), i as u64)
    }

    fn const_u32(&self, i: u32) -> RValue<'gcc> {
        self.const_uint(self.type_u32(), i as u64)
    }

    fn const_u64(&self, i: u64) -> RValue<'gcc> {
        self.const_uint(self.type_u64(), i)
    }

    fn const_u128(&self, i: u128) -> RValue<'gcc> {
        self.const_uint_big(self.type_u128(), i)
    }

    fn const_usize(&self, i: u64) -> RValue<'gcc> {
        let bit_size = self.data_layout().pointer_size.bits();
        if bit_size < 64 {
            // make sure it doesn't overflow
            assert!(i < (1 << bit_size));
        }

        self.const_uint(self.usize_type, i)
    }

    fn const_uint(&self, typ: Type<'gcc>, int: u64) -> RValue<'gcc> {
        self.gcc_uint(typ, int)
    }

    fn const_uint_big(&self, typ: Type<'gcc>, num: u128) -> RValue<'gcc> {
        self.gcc_uint_big(typ, num)
    }

    fn const_real(&self, typ: Type<'gcc>, val: f64) -> RValue<'gcc> {
        self.context.new_rvalue_from_double(typ, val)
    }

    fn const_str(&self, s: &str) -> (RValue<'gcc>, RValue<'gcc>) {
        let mut const_str_cache = self.const_str_cache.borrow_mut();
        let str_global = const_str_cache.get(s).copied().unwrap_or_else(|| {
            let g = self.global_string(s);
            const_str_cache.insert(s.to_owned(), g);
            g
        });
        let len = s.len();
        let cs = self.const_ptrcast(
            str_global.get_address(None),
            self.type_ptr_to(self.layout_of(self.tcx.types.str_).gcc_type(self)),
        );
        (cs, self.const_usize(len as u64))
    }

    fn const_struct(&self, values: &[RValue<'gcc>], packed: bool) -> RValue<'gcc> {
        let fields: Vec<_> = values.iter().map(|value| value.get_type()).collect();
        // TODO(antoyo): cache the type? It's anonymous, so probably not.
        let typ = self.type_struct(&fields, packed);
        let struct_type = typ.is_struct().expect("struct type");
        self.context.new_struct_constructor(None, struct_type.as_type(), None, values)
    }

    fn const_vector(&self, values: &[RValue<'gcc>]) -> RValue<'gcc> {
        let typ = self.type_vector(values[0].get_type(), values.len() as u64);
        self.context.new_rvalue_from_vector(None, typ, values)
    }

    fn const_to_opt_uint(&self, _v: RValue<'gcc>) -> Option<u64> {
        // TODO(antoyo)
        None
    }

    fn const_to_opt_u128(&self, _v: RValue<'gcc>, _sign_ext: bool) -> Option<u128> {
        // TODO(antoyo)
        None
    }

    fn scalar_to_backend(&self, cv: Scalar, layout: abi::Scalar, ty: Type<'gcc>) -> RValue<'gcc> {
        let bitsize = if layout.is_bool() { 1 } else { layout.size(self).bits() };
        match cv {
            Scalar::Int(int) => {
                let data = int.to_bits(layout.size(self));
<<<<<<< HEAD

                // FIXME(antoyo): there's some issues with using the u128 code that follows, so hard-code
                // the paths for floating-point values.
                // TODO: Remove this code?
                /*if ty == self.float_type {
                    return self
                        .context
                        .new_rvalue_from_double(ty, f32::from_bits(data as u32) as f64);
                }
                if ty == self.double_type {
                    return self.context.new_rvalue_from_double(ty, f64::from_bits(data as u64));
                }*/

=======
>>>>>>> b7091eca
                let value = self.const_uint_big(self.type_ix(bitsize), data);
                let bytesize = layout.size(self).bytes();
                if bitsize > 1 && ty.is_integral() && bytesize as u32 == ty.get_size() {
                    // NOTE: since the intrinsic _xabort is called with a bitcast, which
                    // is non-const, but expects a constant, do a normal cast instead of a bitcast.
                    // FIXME(antoyo): fix bitcast to work in constant contexts.
                    // TODO(antoyo): perhaps only use bitcast for pointers?
                    self.context.new_cast(None, value, ty)
                } else {
                    // TODO(bjorn3): assert size is correct
                    self.const_bitcast(value, ty)
                }
            }
            Scalar::Ptr(ptr, _size) => {
                let (prov, offset) = ptr.into_parts(); // we know the `offset` is relative
                let alloc_id = prov.alloc_id();
                let base_addr = match self.tcx.global_alloc(alloc_id) {
                    GlobalAlloc::Memory(alloc) => {
                        // For ZSTs directly codegen an aligned pointer.
                        // This avoids generating a zero-sized constant value and actually needing a
                        // real address at runtime.
                        if alloc.inner().len() == 0 {
                            assert_eq!(offset.bytes(), 0);
                            let val = self.const_usize(alloc.inner().align.bytes());
                            return if matches!(layout.primitive(), Pointer(_)) {
                                self.context.new_cast(None, val, ty)
                            } else {
                                self.const_bitcast(val, ty)
                            };
                        }

                        let init = self.const_data_from_alloc(alloc);
                        let alloc = alloc.inner();
                        let value = match alloc.mutability {
                            Mutability::Mut => self.static_addr_of_mut(init, alloc.align, None),
                            _ => self.static_addr_of(init, alloc.align, None),
                        };
                        if !self.sess().fewer_names() {
                            // TODO(antoyo): set value name.
                        }
                        value
                    }
                    GlobalAlloc::Function { instance, .. } => self.get_fn_addr(instance),
                    GlobalAlloc::VTable(ty, dyn_ty) => {
                        let alloc = self
                            .tcx
                            .global_alloc(self.tcx.vtable_allocation((
                                ty,
                                dyn_ty.principal().map(|principal| {
                                    self.tcx.instantiate_bound_regions_with_erased(principal)
                                }),
                            )))
                            .unwrap_memory();
                        let init = self.const_data_from_alloc(alloc);
                        self.static_addr_of(init, alloc.inner().align, None)
                    }
                    GlobalAlloc::Static(def_id) => {
                        assert!(self.tcx.is_static(def_id));
                        self.get_static(def_id).get_address(None)
                    }
                };
                let ptr_type = base_addr.get_type();
                let base_addr = self.context.new_cast(None, base_addr, self.usize_type);
                let offset =
                    self.context.new_rvalue_from_long(self.usize_type, offset.bytes() as i64);
                let ptr = self.context.new_cast(None, base_addr + offset, ptr_type);
                if !matches!(layout.primitive(), Pointer(_)) {
                    self.const_bitcast(ptr.dereference(None).to_rvalue(), ty)
                } else {
                    self.context.new_cast(None, ptr, ty)
                }
            }
        }
    }

    fn const_data_from_alloc(&self, alloc: ConstAllocation<'_>) -> Self::Value {
        // We ignore the alignment for the purpose of deduping RValues
        // The alignment is not handled / used in any way by `const_alloc_to_gcc`,
        // so it is OK to overwrite it here.
        let mut mock_alloc = alloc.inner().clone();
        mock_alloc.align = rustc_abi::Align::MAX;
        // Check if the rvalue is already in the cache - if so, just return it directly.
        if let Some(res) = self.const_cache.borrow().get(&mock_alloc) {
            return *res;
        }
        // Rvalue not in the cache - convert and add it.
        let res = crate::consts::const_alloc_to_gcc_uncached(self, alloc);
        self.const_cache.borrow_mut().insert(mock_alloc, res);
        res
    }

    fn const_ptr_byte_offset(&self, base_addr: Self::Value, offset: abi::Size) -> Self::Value {
        self.context
            .new_array_access(None, base_addr, self.const_usize(offset.bytes()))
            .get_address(None)
    }
}

pub trait SignType<'gcc, 'tcx> {
    fn is_signed(&self, cx: &CodegenCx<'gcc, 'tcx>) -> bool;
    fn is_unsigned(&self, cx: &CodegenCx<'gcc, 'tcx>) -> bool;
    fn to_signed(&self, cx: &CodegenCx<'gcc, 'tcx>) -> Type<'gcc>;
    fn to_unsigned(&self, cx: &CodegenCx<'gcc, 'tcx>) -> Type<'gcc>;
}

impl<'gcc, 'tcx> SignType<'gcc, 'tcx> for Type<'gcc> {
    fn is_signed(&self, cx: &CodegenCx<'gcc, 'tcx>) -> bool {
        self.is_i8(cx) || self.is_i16(cx) || self.is_i32(cx) || self.is_i64(cx) || self.is_i128(cx)
    }

    fn is_unsigned(&self, cx: &CodegenCx<'gcc, 'tcx>) -> bool {
        self.is_u8(cx) || self.is_u16(cx) || self.is_u32(cx) || self.is_u64(cx) || self.is_u128(cx)
    }

    fn to_signed(&self, cx: &CodegenCx<'gcc, 'tcx>) -> Type<'gcc> {
        if self.is_u8(cx) {
            cx.i8_type
        } else if self.is_u16(cx) {
            cx.i16_type
        } else if self.is_u32(cx) {
            cx.i32_type
        } else if self.is_u64(cx) {
            cx.i64_type
        } else if self.is_u128(cx) {
            cx.i128_type
        } else if self.is_uchar(cx) {
            cx.char_type
        } else if self.is_ushort(cx) {
            cx.short_type
        } else if self.is_uint(cx) {
            cx.int_type
        } else if self.is_ulong(cx) {
            cx.long_type
        } else if self.is_ulonglong(cx) {
            cx.longlong_type
        } else {
            *self
        }
    }

    fn to_unsigned(&self, cx: &CodegenCx<'gcc, 'tcx>) -> Type<'gcc> {
        if self.is_i8(cx) {
            cx.u8_type
        } else if self.is_i16(cx) {
            cx.u16_type
        } else if self.is_i32(cx) {
            cx.u32_type
        } else if self.is_i64(cx) {
            cx.u64_type
        } else if self.is_i128(cx) {
            cx.u128_type
        } else if self.is_char(cx) {
            cx.uchar_type
        } else if self.is_short(cx) {
            cx.ushort_type
        } else if self.is_int(cx) {
            cx.uint_type
        } else if self.is_long(cx) {
            cx.ulong_type
        } else if self.is_longlong(cx) {
            cx.ulonglong_type
        } else {
            *self
        }
    }
}

pub trait TypeReflection<'gcc, 'tcx> {
    fn is_uchar(&self, cx: &CodegenCx<'gcc, 'tcx>) -> bool;
    fn is_ushort(&self, cx: &CodegenCx<'gcc, 'tcx>) -> bool;
    fn is_uint(&self, cx: &CodegenCx<'gcc, 'tcx>) -> bool;
    fn is_ulong(&self, cx: &CodegenCx<'gcc, 'tcx>) -> bool;
    fn is_ulonglong(&self, cx: &CodegenCx<'gcc, 'tcx>) -> bool;
    fn is_char(&self, cx: &CodegenCx<'gcc, 'tcx>) -> bool;
    fn is_short(&self, cx: &CodegenCx<'gcc, 'tcx>) -> bool;
    fn is_int(&self, cx: &CodegenCx<'gcc, 'tcx>) -> bool;
    fn is_long(&self, cx: &CodegenCx<'gcc, 'tcx>) -> bool;
    fn is_longlong(&self, cx: &CodegenCx<'gcc, 'tcx>) -> bool;

    fn is_i8(&self, cx: &CodegenCx<'gcc, 'tcx>) -> bool;
    fn is_u8(&self, cx: &CodegenCx<'gcc, 'tcx>) -> bool;
    fn is_i16(&self, cx: &CodegenCx<'gcc, 'tcx>) -> bool;
    fn is_u16(&self, cx: &CodegenCx<'gcc, 'tcx>) -> bool;
    fn is_i32(&self, cx: &CodegenCx<'gcc, 'tcx>) -> bool;
    fn is_u32(&self, cx: &CodegenCx<'gcc, 'tcx>) -> bool;
    fn is_i64(&self, cx: &CodegenCx<'gcc, 'tcx>) -> bool;
    fn is_u64(&self, cx: &CodegenCx<'gcc, 'tcx>) -> bool;
    fn is_i128(&self, cx: &CodegenCx<'gcc, 'tcx>) -> bool;
    fn is_u128(&self, cx: &CodegenCx<'gcc, 'tcx>) -> bool;

    fn is_vector(&self) -> bool;
}

impl<'gcc, 'tcx> TypeReflection<'gcc, 'tcx> for Type<'gcc> {
    fn is_uchar(&self, cx: &CodegenCx<'gcc, 'tcx>) -> bool {
        self.unqualified() == cx.uchar_type
    }

    fn is_ushort(&self, cx: &CodegenCx<'gcc, 'tcx>) -> bool {
        self.unqualified() == cx.ushort_type
    }

    fn is_uint(&self, cx: &CodegenCx<'gcc, 'tcx>) -> bool {
        self.unqualified() == cx.uint_type
    }

    fn is_ulong(&self, cx: &CodegenCx<'gcc, 'tcx>) -> bool {
        self.unqualified() == cx.ulong_type
    }

    fn is_ulonglong(&self, cx: &CodegenCx<'gcc, 'tcx>) -> bool {
        self.unqualified() == cx.ulonglong_type
    }

    fn is_char(&self, cx: &CodegenCx<'gcc, 'tcx>) -> bool {
        self.unqualified() == cx.char_type
    }

    fn is_short(&self, cx: &CodegenCx<'gcc, 'tcx>) -> bool {
        self.unqualified() == cx.short_type
    }

    fn is_int(&self, cx: &CodegenCx<'gcc, 'tcx>) -> bool {
        self.unqualified() == cx.int_type
    }

    fn is_long(&self, cx: &CodegenCx<'gcc, 'tcx>) -> bool {
        self.unqualified() == cx.long_type
    }

    fn is_longlong(&self, cx: &CodegenCx<'gcc, 'tcx>) -> bool {
        self.unqualified() == cx.longlong_type
    }

    fn is_i8(&self, cx: &CodegenCx<'gcc, 'tcx>) -> bool {
        self.is_compatible_with(cx.i8_type)
    }

    fn is_u8(&self, cx: &CodegenCx<'gcc, 'tcx>) -> bool {
        self.is_compatible_with(cx.u8_type)
    }

    fn is_i16(&self, cx: &CodegenCx<'gcc, 'tcx>) -> bool {
        self.is_compatible_with(cx.i16_type)
    }

    fn is_u16(&self, cx: &CodegenCx<'gcc, 'tcx>) -> bool {
        self.is_compatible_with(cx.u16_type)
    }

    fn is_i32(&self, cx: &CodegenCx<'gcc, 'tcx>) -> bool {
        self.is_compatible_with(cx.i32_type)
    }

    fn is_u32(&self, cx: &CodegenCx<'gcc, 'tcx>) -> bool {
        self.is_compatible_with(cx.u32_type)
    }

    fn is_i64(&self, cx: &CodegenCx<'gcc, 'tcx>) -> bool {
        self.is_compatible_with(cx.i64_type)
    }

    fn is_u64(&self, cx: &CodegenCx<'gcc, 'tcx>) -> bool {
        self.is_compatible_with(cx.u64_type)
    }

    fn is_i128(&self, cx: &CodegenCx<'gcc, 'tcx>) -> bool {
        self.unqualified() == cx.i128_type.unqualified()
    }

    fn is_u128(&self, cx: &CodegenCx<'gcc, 'tcx>) -> bool {
        self.unqualified() == cx.u128_type.unqualified()
    }

    fn is_vector(&self) -> bool {
        let mut typ = *self;
        loop {
            if typ.dyncast_vector().is_some() {
                return true;
            }

            let old_type = typ;
            typ = typ.unqualified();
            if old_type == typ {
                break;
            }
        }

        false
    }
}<|MERGE_RESOLUTION|>--- conflicted
+++ resolved
@@ -234,22 +234,6 @@
         match cv {
             Scalar::Int(int) => {
                 let data = int.to_bits(layout.size(self));
-<<<<<<< HEAD
-
-                // FIXME(antoyo): there's some issues with using the u128 code that follows, so hard-code
-                // the paths for floating-point values.
-                // TODO: Remove this code?
-                /*if ty == self.float_type {
-                    return self
-                        .context
-                        .new_rvalue_from_double(ty, f32::from_bits(data as u32) as f64);
-                }
-                if ty == self.double_type {
-                    return self.context.new_rvalue_from_double(ty, f64::from_bits(data as u64));
-                }*/
-
-=======
->>>>>>> b7091eca
                 let value = self.const_uint_big(self.type_ix(bitsize), data);
                 let bytesize = layout.size(self).bytes();
                 if bitsize > 1 && ty.is_integral() && bytesize as u32 == ty.get_size() {
