--- conflicted
+++ resolved
@@ -62,22 +62,9 @@
 fn log_item_err(i: @ast::item) {
     log_full(core::error, print::pprust::item_to_str(i));
 }
-
-<<<<<<< HEAD
-fn log_fn(f: ast::_fn, name: ast::ident, params: [ast::ty_param]) {
-    log_full(core::debug, print::pprust::fun_to_str(f, name, params));
-}
-
-fn log_fn_err(f: ast::_fn, name: ast::ident, params: [ast::ty_param]) {
-    log_full(core::error, print::pprust::fun_to_str(f, name, params));
-}
-
 fn log_stmt(st: ast::stmt) {
     log_full(core::debug, print::pprust::stmt_to_str(st));
 }
-=======
-fn log_stmt(st: ast::stmt) { log print::pprust::stmt_to_str(st); }
->>>>>>> 9587c672
 
 fn log_stmt_err(st: ast::stmt) {
     log_full(core::error, print::pprust::stmt_to_str(st));
