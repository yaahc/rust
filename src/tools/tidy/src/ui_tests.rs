//! Tidy check to ensure below in UI test directories:
//! - the number of entries in each directory must be less than `ENTRY_LIMIT`
//! - there are no stray `.stderr` files

use ignore::Walk;
use ignore::WalkBuilder;
use std::fs;
use std::path::Path;

const ENTRY_LIMIT: usize = 1000;
// FIXME: The following limits should be reduced eventually.
<<<<<<< HEAD
const ROOT_ENTRY_LIMIT: usize = 939;
=======
const ROOT_ENTRY_LIMIT: usize = 940;
>>>>>>> 90f642bb
const ISSUES_ENTRY_LIMIT: usize = 2001;

fn check_entries(path: &Path, bad: &mut bool) {
    for dir in Walk::new(&path.join("ui")) {
        if let Ok(entry) = dir {
            if entry.file_type().map(|ft| ft.is_dir()).unwrap_or(false) {
                let dir_path = entry.path();
                // Use special values for these dirs.
                let is_root = path.join("ui") == dir_path;
                let is_issues_dir = path.join("ui/issues") == dir_path;
                let limit = if is_root {
                    ROOT_ENTRY_LIMIT
                } else if is_issues_dir {
                    ISSUES_ENTRY_LIMIT
                } else {
                    ENTRY_LIMIT
                };

                let count = WalkBuilder::new(&dir_path)
                    .max_depth(Some(1))
                    .build()
                    .into_iter()
                    .collect::<Vec<_>>()
                    .len()
                    - 1; // remove the dir itself

                if count > limit {
                    tidy_error!(
                        bad,
                        "following path contains more than {} entries, \
                            you should move the test to some relevant subdirectory (current: {}): {}",
                        limit,
                        count,
                        dir_path.display()
                    );
                }
            }
        }
    }
}

pub fn check(path: &Path, bad: &mut bool) {
    check_entries(&path, bad);
    for path in &[&path.join("ui"), &path.join("ui-fulldeps")] {
        crate::walk::walk_no_read(path, &mut |_| false, &mut |entry| {
            let file_path = entry.path();
            if let Some(ext) = file_path.extension() {
                if ext == "stderr" || ext == "stdout" {
                    // Test output filenames have one of the formats:
                    // ```
                    // $testname.stderr
                    // $testname.$mode.stderr
                    // $testname.$revision.stderr
                    // $testname.$revision.$mode.stderr
                    // ```
                    //
                    // For now, just make sure that there is a corresponding
                    // `$testname.rs` file.
                    //
                    // NB: We do not use file_stem() as some file names have multiple `.`s and we
                    // must strip all of them.
                    let testname =
                        file_path.file_name().unwrap().to_str().unwrap().split_once('.').unwrap().0;
                    if !file_path.with_file_name(testname).with_extension("rs").exists() {
                        tidy_error!(bad, "Stray file with UI testing output: {:?}", file_path);
                    }

                    if let Ok(metadata) = fs::metadata(file_path) {
                        if metadata.len() == 0 {
                            tidy_error!(bad, "Empty file with UI testing output: {:?}", file_path);
                        }
                    }
                }
            }
        });
    }
}<|MERGE_RESOLUTION|>--- conflicted
+++ resolved
@@ -9,11 +9,7 @@
 
 const ENTRY_LIMIT: usize = 1000;
 // FIXME: The following limits should be reduced eventually.
-<<<<<<< HEAD
-const ROOT_ENTRY_LIMIT: usize = 939;
-=======
 const ROOT_ENTRY_LIMIT: usize = 940;
->>>>>>> 90f642bb
 const ISSUES_ENTRY_LIMIT: usize = 2001;
 
 fn check_entries(path: &Path, bad: &mut bool) {
