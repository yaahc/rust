// Copyright 2014 The Rust Project Developers. See the COPYRIGHT
// file at the top-level directory of this distribution and at
// http://rust-lang.org/COPYRIGHT.
//
// Licensed under the Apache License, Version 2.0 <LICENSE-APACHE or
// http://www.apache.org/licenses/LICENSE-2.0> or the MIT license
// <LICENSE-MIT or http://opensource.org/licenses/MIT>, at your
// option. This file may not be copied, modified, or distributed
// except according to those terms.

<<<<<<< HEAD
#![crate_name="trait_default_method_xc_aux"]

pub struct Something { pub x: isize }
=======
pub struct Something { pub x: int }
>>>>>>> e77db16a

pub trait A {
    fn f(&self) -> isize;
    fn g(&self) -> isize { 10 }
    fn h(&self) -> isize { 11 }
    fn lurr(x: &Self, y: &Self) -> isize { x.g() + y.h() }
}


impl A for isize {
    fn f(&self) -> isize { 10 }
}

impl A for Something {
    fn f(&self) -> isize { 10 }
}

pub trait B<T> {
    fn thing<U>(&self, x: T, y: U) -> (T, U) { (x, y) }
    fn staticthing<U>(_z: &Self, x: T, y: U) -> (T, U) { (x, y) }
}

impl<T> B<T> for isize { }
impl B<f64> for bool { }



pub trait TestEquality {
    fn test_eq(&self, rhs: &Self) -> bool;
    fn test_neq(&self, rhs: &Self) -> bool {
        !self.test_eq(rhs)
    }
}

impl TestEquality for isize {
    fn test_eq(&self, rhs: &isize) -> bool {
        *self == *rhs
    }
}<|MERGE_RESOLUTION|>--- conflicted
+++ resolved
@@ -8,13 +8,7 @@
 // option. This file may not be copied, modified, or distributed
 // except according to those terms.
 
-<<<<<<< HEAD
-#![crate_name="trait_default_method_xc_aux"]
-
 pub struct Something { pub x: isize }
-=======
-pub struct Something { pub x: int }
->>>>>>> e77db16a
 
 pub trait A {
     fn f(&self) -> isize;
