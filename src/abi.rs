#[cfg(feature = "master")]
use gccjit::FnAttribute;
use gccjit::{ToLValue, ToRValue, Type};
use rustc_codegen_ssa::traits::{AbiBuilderMethods, BaseTypeMethods};
use rustc_data_structures::fx::FxHashSet;
use rustc_middle::bug;
use rustc_middle::ty::Ty;
#[cfg(feature = "master")]
use rustc_session::config;
use rustc_target::abi::call::{ArgAttributes, CastTarget, FnAbi, PassMode, Reg, RegKind};

use crate::builder::Builder;
use crate::context::CodegenCx;
use crate::intrinsic::ArgAbiExt;
use crate::type_of::LayoutGccExt;

impl<'a, 'gcc, 'tcx> AbiBuilderMethods<'tcx> for Builder<'a, 'gcc, 'tcx> {
    fn get_param(&mut self, index: usize) -> Self::Value {
        let func = self.current_func();
        let param = func.get_param(index as i32);
        let on_stack =
            if let Some(on_stack_param_indices) = self.on_stack_function_params.borrow().get(&func) {
                on_stack_param_indices.contains(&index)
            }
            else {
                false
            };
        if on_stack {
            param.to_lvalue().get_address(None)
        }
        else {
            param.to_rvalue()
        }
    }
}

impl GccType for CastTarget {
    fn gcc_type<'gcc>(&self, cx: &CodegenCx<'gcc, '_>) -> Type<'gcc> {
        let rest_gcc_unit = self.rest.unit.gcc_type(cx);
        let (rest_count, rem_bytes) =
            if self.rest.unit.size.bytes() == 0 {
                (0, 0)
            }
            else {
                (self.rest.total.bytes() / self.rest.unit.size.bytes(), self.rest.total.bytes() % self.rest.unit.size.bytes())
            };

        if self.prefix.iter().all(|x| x.is_none()) {
            // Simplify to a single unit when there is no prefix and size <= unit size
            if self.rest.total <= self.rest.unit.size {
                return rest_gcc_unit;
            }

            // Simplify to array when all chunks are the same size and type
            if rem_bytes == 0 {
                return cx.type_array(rest_gcc_unit, rest_count);
            }
        }

        // Create list of fields in the main structure
        let mut args: Vec<_> = self
            .prefix
            .iter()
            .flat_map(|option_reg| {
                option_reg.map(|reg| reg.gcc_type(cx))
            })
            .chain((0..rest_count).map(|_| rest_gcc_unit))
            .collect();

        // Append final integer
        if rem_bytes != 0 {
            // Only integers can be really split further.
            assert_eq!(self.rest.unit.kind, RegKind::Integer);
            args.push(cx.type_ix(rem_bytes * 8));
        }

        cx.type_struct(&args, false)
    }
}

pub trait GccType {
    fn gcc_type<'gcc>(&self, cx: &CodegenCx<'gcc, '_>) -> Type<'gcc>;
}

impl GccType for Reg {
    fn gcc_type<'gcc>(&self, cx: &CodegenCx<'gcc, '_>) -> Type<'gcc> {
        match self.kind {
            RegKind::Integer => cx.type_ix(self.size.bits()),
            RegKind::Float => {
                match self.size.bits() {
                    32 => cx.type_f32(),
                    64 => cx.type_f64(),
                    _ => bug!("unsupported float: {:?}", self),
                }
            },
            RegKind::Vector => unimplemented!(), //cx.type_vector(cx.type_i8(), self.size.bytes()),
        }
    }
}

pub struct FnAbiGcc<'gcc> {
    pub return_type: Type<'gcc>,
    pub arguments_type: Vec<Type<'gcc>>,
    pub is_c_variadic: bool,
    pub on_stack_param_indices: FxHashSet<usize>,
    #[cfg(feature = "master")]
    pub fn_attributes: Vec<FnAttribute<'gcc>>,
}

pub trait FnAbiGccExt<'gcc, 'tcx> {
    // TODO(antoyo): return a function pointer type instead?
    fn gcc_type(&self, cx: &CodegenCx<'gcc, 'tcx>) -> FnAbiGcc<'gcc>;
    fn ptr_to_gcc_type(&self, cx: &CodegenCx<'gcc, 'tcx>) -> Type<'gcc>;
}

impl<'gcc, 'tcx> FnAbiGccExt<'gcc, 'tcx> for FnAbi<'tcx, Ty<'tcx>> {
    fn gcc_type(&self, cx: &CodegenCx<'gcc, 'tcx>) -> FnAbiGcc<'gcc> {
        let mut on_stack_param_indices = FxHashSet::default();

        // This capacity calculation is approximate.
        let mut argument_tys = Vec::with_capacity(
            self.args.len() + if let PassMode::Indirect { .. } = self.ret.mode { 1 } else { 0 }
        );

        let return_type =
            match self.ret.mode {
                PassMode::Ignore => cx.type_void(),
                PassMode::Direct(_) | PassMode::Pair(..) => self.ret.layout.immediate_gcc_type(cx),
                PassMode::Cast { ref cast, .. } => cast.gcc_type(cx),
                PassMode::Indirect { .. } => {
                    argument_tys.push(cx.type_ptr_to(self.ret.memory_ty(cx)));
                    cx.type_void()
                }
            };
        #[cfg(feature = "master")]
        let mut non_null_args = Vec::new();

        #[cfg(feature = "master")]
        let mut apply_attrs = |mut ty: Type<'gcc>, attrs: &ArgAttributes, arg_index: usize| {
            if cx.sess().opts.optimize == config::OptLevel::No {
                return ty;
            }
            if attrs.regular.contains(rustc_target::abi::call::ArgAttribute::NoAlias) {
                ty = ty.make_restrict()
            }
            if attrs.regular.contains(rustc_target::abi::call::ArgAttribute::NonNull) {
                non_null_args.push(arg_index as i32 + 1);
            }
            ty
        };
        #[cfg(not(feature = "master"))]
        let apply_attrs = |ty: Type<'gcc>, _attrs: &ArgAttributes, _arg_index: usize| {
            ty
        };

        #[cfg(feature = "master")]
        let apply_attrs = |ty: Type<'gcc>, attrs: &ArgAttributes| {
            if cx.sess().opts.optimize != config::OptLevel::No
                && attrs.regular.contains(rustc_target::abi::call::ArgAttribute::NoAlias)
            {
                ty.make_restrict()
            } else {
                ty
            }
        };
        #[cfg(not(feature = "master"))]
        let apply_attrs = |ty: Type<'gcc>, _attrs: &ArgAttributes| {
            ty
        };

        for arg in self.args.iter() {
            let arg_ty = match arg.mode {
                PassMode::Ignore => continue,
                PassMode::Pair(a, b) => {
<<<<<<< HEAD
                    argument_tys.push(apply_attrs(arg.layout.scalar_pair_element_gcc_type(cx, 0), &a));
                    argument_tys.push(apply_attrs(arg.layout.scalar_pair_element_gcc_type(cx, 1), &b));
=======
                    let arg_pos = argument_tys.len();
                    argument_tys.push(apply_attrs(arg.layout.scalar_pair_element_gcc_type(cx, 0), &a, arg_pos));
                    argument_tys.push(apply_attrs(arg.layout.scalar_pair_element_gcc_type(cx, 1), &b, arg_pos + 1));
>>>>>>> 8329a356
                    continue;
                }
                PassMode::Cast { ref cast, pad_i32 } => {
                    // add padding
                    if pad_i32 {
                        argument_tys.push(Reg::i32().gcc_type(cx));
                    }
                    let ty = cast.gcc_type(cx);
<<<<<<< HEAD
                    apply_attrs(ty, &cast.attrs)
=======
                    apply_attrs(ty, &cast.attrs, argument_tys.len())
>>>>>>> 8329a356
                }
                PassMode::Indirect { attrs: _, meta_attrs: None, on_stack: true } => {
                    // This is a "byval" argument, so we don't apply the `restrict` attribute on it.
                    on_stack_param_indices.insert(argument_tys.len());
                    arg.memory_ty(cx)
                },
<<<<<<< HEAD
                PassMode::Direct(attrs) => apply_attrs(arg.layout.immediate_gcc_type(cx), &attrs),
                PassMode::Indirect { attrs, meta_attrs: None, on_stack: false } => {
                    apply_attrs(cx.type_ptr_to(arg.memory_ty(cx)), &attrs)
                }
                PassMode::Indirect { attrs, meta_attrs: Some(meta_attrs), on_stack } => {
                    assert!(!on_stack);
                    apply_attrs(apply_attrs(cx.type_ptr_to(arg.memory_ty(cx)), &attrs), &meta_attrs)
=======
                PassMode::Direct(attrs) => apply_attrs(arg.layout.immediate_gcc_type(cx), &attrs, argument_tys.len()),
                PassMode::Indirect { attrs, meta_attrs: None, on_stack: false } => {
                    apply_attrs(cx.type_ptr_to(arg.memory_ty(cx)), &attrs, argument_tys.len())
                }
                PassMode::Indirect { attrs, meta_attrs: Some(meta_attrs), on_stack } => {
                    assert!(!on_stack);
                    let ty = apply_attrs(cx.type_ptr_to(arg.memory_ty(cx)), &attrs, argument_tys.len());
                    apply_attrs(ty, &meta_attrs, argument_tys.len())
>>>>>>> 8329a356
                }
            };
            argument_tys.push(arg_ty);
        }

        #[cfg(feature = "master")]
        let fn_attrs = if non_null_args.is_empty() {
            Vec::new()
        } else {
            vec![FnAttribute::NonNull(non_null_args)]
        };

        FnAbiGcc {
            return_type,
            arguments_type: argument_tys,
            is_c_variadic: self.c_variadic,
            on_stack_param_indices,
            #[cfg(feature = "master")]
            fn_attributes: fn_attrs,
        }
    }

    fn ptr_to_gcc_type(&self, cx: &CodegenCx<'gcc, 'tcx>) -> Type<'gcc> {
        // FIXME(antoyo): Should we do something with `FnAbiGcc::fn_attributes`?
        let FnAbiGcc {
            return_type,
            arguments_type,
            is_c_variadic,
            on_stack_param_indices,
            ..
        } = self.gcc_type(cx);
        let pointer_type = cx.context.new_function_pointer_type(None, return_type, &arguments_type, is_c_variadic);
        cx.on_stack_params.borrow_mut().insert(pointer_type.dyncast_function_ptr_type().expect("function ptr type"), on_stack_param_indices);
        pointer_type
    }
}<|MERGE_RESOLUTION|>--- conflicted
+++ resolved
@@ -172,14 +172,9 @@
             let arg_ty = match arg.mode {
                 PassMode::Ignore => continue,
                 PassMode::Pair(a, b) => {
-<<<<<<< HEAD
-                    argument_tys.push(apply_attrs(arg.layout.scalar_pair_element_gcc_type(cx, 0), &a));
-                    argument_tys.push(apply_attrs(arg.layout.scalar_pair_element_gcc_type(cx, 1), &b));
-=======
                     let arg_pos = argument_tys.len();
                     argument_tys.push(apply_attrs(arg.layout.scalar_pair_element_gcc_type(cx, 0), &a, arg_pos));
                     argument_tys.push(apply_attrs(arg.layout.scalar_pair_element_gcc_type(cx, 1), &b, arg_pos + 1));
->>>>>>> 8329a356
                     continue;
                 }
                 PassMode::Cast { ref cast, pad_i32 } => {
@@ -188,26 +183,13 @@
                         argument_tys.push(Reg::i32().gcc_type(cx));
                     }
                     let ty = cast.gcc_type(cx);
-<<<<<<< HEAD
-                    apply_attrs(ty, &cast.attrs)
-=======
                     apply_attrs(ty, &cast.attrs, argument_tys.len())
->>>>>>> 8329a356
                 }
                 PassMode::Indirect { attrs: _, meta_attrs: None, on_stack: true } => {
                     // This is a "byval" argument, so we don't apply the `restrict` attribute on it.
                     on_stack_param_indices.insert(argument_tys.len());
                     arg.memory_ty(cx)
                 },
-<<<<<<< HEAD
-                PassMode::Direct(attrs) => apply_attrs(arg.layout.immediate_gcc_type(cx), &attrs),
-                PassMode::Indirect { attrs, meta_attrs: None, on_stack: false } => {
-                    apply_attrs(cx.type_ptr_to(arg.memory_ty(cx)), &attrs)
-                }
-                PassMode::Indirect { attrs, meta_attrs: Some(meta_attrs), on_stack } => {
-                    assert!(!on_stack);
-                    apply_attrs(apply_attrs(cx.type_ptr_to(arg.memory_ty(cx)), &attrs), &meta_attrs)
-=======
                 PassMode::Direct(attrs) => apply_attrs(arg.layout.immediate_gcc_type(cx), &attrs, argument_tys.len()),
                 PassMode::Indirect { attrs, meta_attrs: None, on_stack: false } => {
                     apply_attrs(cx.type_ptr_to(arg.memory_ty(cx)), &attrs, argument_tys.len())
@@ -216,7 +198,6 @@
                     assert!(!on_stack);
                     let ty = apply_attrs(cx.type_ptr_to(arg.memory_ty(cx)), &attrs, argument_tys.len());
                     apply_attrs(ty, &meta_attrs, argument_tys.len())
->>>>>>> 8329a356
                 }
             };
             argument_tys.push(arg_ty);
